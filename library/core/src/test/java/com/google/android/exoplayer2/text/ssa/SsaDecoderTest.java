/*
 * Copyright (C) 2016 The Android Open Source Project
 *
 * Licensed under the Apache License, Version 2.0 (the "License");
 * you may not use this file except in compliance with the License.
 * You may obtain a copy of the License at
 *
 *      http://www.apache.org/licenses/LICENSE-2.0
 *
 * Unless required by applicable law or agreed to in writing, software
 * distributed under the License is distributed on an "AS IS" BASIS,
 * WITHOUT WARRANTIES OR CONDITIONS OF ANY KIND, either express or implied.
 * See the License for the specific language governing permissions and
 * limitations under the License.
 */
package com.google.android.exoplayer2.text.ssa;

import static com.google.common.truth.Truth.assertThat;

import androidx.test.core.app.ApplicationProvider;
import androidx.test.ext.junit.runners.AndroidJUnit4;
import com.google.android.exoplayer2.testutil.TestUtil;
import com.google.android.exoplayer2.text.Subtitle;
import java.io.IOException;
import java.util.ArrayList;
import org.junit.Test;
import org.junit.runner.RunWith;

/** Unit test for {@link SsaDecoder}. */
@RunWith(AndroidJUnit4.class)
public final class SsaDecoderTest {

  private static final String EMPTY = "ssa/empty";
  private static final String TYPICAL = "ssa/typical";
  private static final String OVERLAP = "ssa/overlap";
  private static final String TYPICAL_HEADER_ONLY = "ssa/typical_header";
  private static final String TYPICAL_DIALOGUE_ONLY = "ssa/typical_dialogue";
  private static final String TYPICAL_FORMAT_ONLY = "ssa/typical_format";
  private static final String INVALID_TIMECODES = "ssa/invalid_timecodes";

  @Test
  public void testDecodeEmpty() throws IOException {
    SsaDecoder decoder = new SsaDecoder();
    byte[] bytes = TestUtil.getByteArray(ApplicationProvider.getApplicationContext(), EMPTY);
    Subtitle subtitle = decoder.decode(bytes, bytes.length, false);

    assertThat(subtitle.getEventTimeCount()).isEqualTo(0);
    assertThat(subtitle.getCues(0).isEmpty()).isTrue();
  }

  @Test
  public void testDecodeTypical() throws IOException {
    SsaDecoder decoder = new SsaDecoder();
    byte[] bytes = TestUtil.getByteArray(ApplicationProvider.getApplicationContext(), TYPICAL);
    Subtitle subtitle = decoder.decode(bytes, bytes.length, false);

    assertThat(subtitle.getEventTimeCount()).isEqualTo(6);
    assertTypicalCue1(subtitle, 0);
    assertTypicalCue2(subtitle, 2);
    assertTypicalCue3(subtitle, 4);
  }

  @Test
  public void testDecodeOverlap() throws IOException {
    SsaDecoder decoder = new SsaDecoder();
    byte[] bytes = TestUtil.getByteArray(ApplicationProvider.getApplicationContext(), OVERLAP);
    Subtitle subtitle = decoder.decode(bytes, bytes.length, false);

    assertThat(subtitle.getEventTime(0)).isEqualTo(1000000);
    assertThat(subtitle.getEventTime(1)).isEqualTo(2000000);
    assertThat(subtitle.getEventTime(2)).isEqualTo(4230000);
    assertThat(subtitle.getEventTime(3)).isEqualTo(5230000);
    assertThat(subtitle.getEventTime(4)).isEqualTo(6000000);
    assertThat(subtitle.getEventTime(5)).isEqualTo(8440000);
    assertThat(subtitle.getEventTime(6)).isEqualTo(9440000);
    assertThat(subtitle.getEventTime(7)).isEqualTo(10720000);
    assertThat(subtitle.getEventTime(8)).isEqualTo(13220000);
    assertThat(subtitle.getEventTime(9)).isEqualTo(14220000);
    assertThat(subtitle.getEventTime(10)).isEqualTo(15650000);

    assertThat(subtitle.getCues(1000010).size()).isEqualTo(1);
    assertThat(subtitle.getCues(2000010).size()).isEqualTo(2);
    assertThat(subtitle.getCues(4230010).size()).isEqualTo(1);
    assertThat(subtitle.getCues(5230010).size()).isEqualTo(0);
    assertThat(subtitle.getCues(6000010).size()).isEqualTo(1);
    assertThat(subtitle.getCues(8440010).size()).isEqualTo(2);
    assertThat(subtitle.getCues(9440010).size()).isEqualTo(0);
    assertThat(subtitle.getCues(10720010).size()).isEqualTo(1);
    assertThat(subtitle.getCues(13220010).size()).isEqualTo(2);
    assertThat(subtitle.getCues(14220010).size()).isEqualTo(1);
    assertThat(subtitle.getCues(15650010).size()).isEqualTo(0);
  }

  @Test
  public void testDecodeTypicalWithInitializationData() throws IOException {
    byte[] headerBytes =
        TestUtil.getByteArray(ApplicationProvider.getApplicationContext(), TYPICAL_HEADER_ONLY);
    byte[] formatBytes =
        TestUtil.getByteArray(ApplicationProvider.getApplicationContext(), TYPICAL_FORMAT_ONLY);
    ArrayList<byte[]> initializationData = new ArrayList<>();
    initializationData.add(formatBytes);
    initializationData.add(headerBytes);
    SsaDecoder decoder = new SsaDecoder(initializationData);
    byte[] bytes =
        TestUtil.getByteArray(ApplicationProvider.getApplicationContext(), TYPICAL_DIALOGUE_ONLY);
    Subtitle subtitle = decoder.decode(bytes, bytes.length, false);

    assertThat(subtitle.getEventTimeCount()).isEqualTo(6);
    assertTypicalCue1(subtitle, 0);
    assertTypicalCue2(subtitle, 2);
    assertTypicalCue3(subtitle, 4);
  }

  @Test
  public void testDecodeInvalidTimecodes() throws IOException {
    // Parsing should succeed, parsing the third cue only.
    SsaDecoder decoder = new SsaDecoder();
    byte[] bytes =
        TestUtil.getByteArray(ApplicationProvider.getApplicationContext(), INVALID_TIMECODES);
    Subtitle subtitle = decoder.decode(bytes, bytes.length, false);

    assertThat(subtitle.getEventTimeCount()).isEqualTo(2);
    assertTypicalCue3(subtitle, 0);
  }

<<<<<<< HEAD
=======
  @Test
  public void testDecodeNoEndTimecodes() throws IOException {
    SsaDecoder decoder = new SsaDecoder();
    byte[] bytes =
        TestUtil.getByteArray(ApplicationProvider.getApplicationContext(), NO_END_TIMECODES);
    Subtitle subtitle = decoder.decode(bytes, bytes.length, false);

    assertThat(subtitle.getEventTimeCount()).isEqualTo(3);

    assertThat(subtitle.getEventTime(0)).isEqualTo(0);
    assertThat(subtitle.getCues(subtitle.getEventTime(0)).get(0).text.toString())
        .isEqualTo("This is the first subtitle.");

    assertThat(subtitle.getEventTime(1)).isEqualTo(2340000);
    assertThat(subtitle.getCues(subtitle.getEventTime(1)).get(0).text.toString())
        .isEqualTo("This is the first subtitle.");
    assertThat(subtitle.getCues(subtitle.getEventTime(1)).get(1).text.toString())
        .isEqualTo("This is the second subtitle \nwith a newline \nand another.");

    assertThat(subtitle.getEventTime(2)).isEqualTo(4560000);
    assertThat(subtitle.getCues(subtitle.getEventTime(1)).get(0).text.toString())
        .isEqualTo("This is the first subtitle.");
    assertThat(subtitle.getCues(subtitle.getEventTime(1)).get(1).text.toString())
        .isEqualTo("This is the second subtitle \nwith a newline \nand another.");
    assertThat(subtitle.getCues(subtitle.getEventTime(2)).get(2).text.toString())
        .isEqualTo("This is the third subtitle, with a comma.");
  }

>>>>>>> 3f5654a1
  private static void assertTypicalCue1(Subtitle subtitle, int eventIndex) {
    assertThat(subtitle.getEventTime(eventIndex)).isEqualTo(0);
    assertThat(subtitle.getCues(subtitle.getEventTime(eventIndex)).get(0).text.toString())
        .isEqualTo("This is the first subtitle.");
    assertThat(subtitle.getEventTime(eventIndex + 1)).isEqualTo(1230000);
  }

  private static void assertTypicalCue2(Subtitle subtitle, int eventIndex) {
    assertThat(subtitle.getEventTime(eventIndex)).isEqualTo(2340000);
    assertThat(subtitle.getCues(subtitle.getEventTime(eventIndex)).get(0).text.toString())
        .isEqualTo("This is the second subtitle \nwith a newline \nand another.");
    assertThat(subtitle.getEventTime(eventIndex + 1)).isEqualTo(3450000);
  }

  private static void assertTypicalCue3(Subtitle subtitle, int eventIndex) {
    assertThat(subtitle.getEventTime(eventIndex)).isEqualTo(4560000);
    assertThat(subtitle.getCues(subtitle.getEventTime(eventIndex)).get(0).text.toString())
        .isEqualTo("This is the third subtitle, with a comma.");
    assertThat(subtitle.getEventTime(eventIndex + 1)).isEqualTo(8900000);
  }
}<|MERGE_RESOLUTION|>--- conflicted
+++ resolved
@@ -16,11 +16,15 @@
 package com.google.android.exoplayer2.text.ssa;
 
 import static com.google.common.truth.Truth.assertThat;
-
+import static com.google.common.truth.Truth.assertWithMessage;
+
+import android.text.Layout;
 import androidx.test.core.app.ApplicationProvider;
 import androidx.test.ext.junit.runners.AndroidJUnit4;
 import com.google.android.exoplayer2.testutil.TestUtil;
+import com.google.android.exoplayer2.text.Cue;
 import com.google.android.exoplayer2.text.Subtitle;
+import com.google.common.collect.Iterables;
 import java.io.IOException;
 import java.util.ArrayList;
 import org.junit.Test;
@@ -32,11 +36,14 @@
 
   private static final String EMPTY = "ssa/empty";
   private static final String TYPICAL = "ssa/typical";
-  private static final String OVERLAP = "ssa/overlap";
   private static final String TYPICAL_HEADER_ONLY = "ssa/typical_header";
   private static final String TYPICAL_DIALOGUE_ONLY = "ssa/typical_dialogue";
   private static final String TYPICAL_FORMAT_ONLY = "ssa/typical_format";
+  private static final String OVERLAPPING_TIMECODES = "ssa/overlapping_timecodes";
+  private static final String POSITIONS = "ssa/positioning";
   private static final String INVALID_TIMECODES = "ssa/invalid_timecodes";
+  private static final String INVALID_POSITIONS = "ssa/invalid_positioning";
+  private static final String POSITIONS_WITHOUT_PLAYRES = "ssa/positioning_without_playres";
 
   @Test
   public void testDecodeEmpty() throws IOException {
@@ -55,40 +62,22 @@
     Subtitle subtitle = decoder.decode(bytes, bytes.length, false);
 
     assertThat(subtitle.getEventTimeCount()).isEqualTo(6);
+    // Check position, line, anchors & alignment are set from Alignment Style (2 - bottom-center).
+    Cue firstCue = subtitle.getCues(subtitle.getEventTime(0)).get(0);
+    assertWithMessage("Cue.textAlignment")
+        .that(firstCue.textAlignment)
+        .isEqualTo(Layout.Alignment.ALIGN_CENTER);
+    assertWithMessage("Cue.positionAnchor")
+        .that(firstCue.positionAnchor)
+        .isEqualTo(Cue.ANCHOR_TYPE_MIDDLE);
+    assertWithMessage("Cue.position").that(firstCue.position).isEqualTo(0.5f);
+    assertWithMessage("Cue.lineAnchor").that(firstCue.lineAnchor).isEqualTo(Cue.ANCHOR_TYPE_END);
+    assertWithMessage("Cue.lineType").that(firstCue.lineType).isEqualTo(Cue.LINE_TYPE_FRACTION);
+    assertWithMessage("Cue.line").that(firstCue.line).isEqualTo(0.95f);
+
     assertTypicalCue1(subtitle, 0);
     assertTypicalCue2(subtitle, 2);
     assertTypicalCue3(subtitle, 4);
-  }
-
-  @Test
-  public void testDecodeOverlap() throws IOException {
-    SsaDecoder decoder = new SsaDecoder();
-    byte[] bytes = TestUtil.getByteArray(ApplicationProvider.getApplicationContext(), OVERLAP);
-    Subtitle subtitle = decoder.decode(bytes, bytes.length, false);
-
-    assertThat(subtitle.getEventTime(0)).isEqualTo(1000000);
-    assertThat(subtitle.getEventTime(1)).isEqualTo(2000000);
-    assertThat(subtitle.getEventTime(2)).isEqualTo(4230000);
-    assertThat(subtitle.getEventTime(3)).isEqualTo(5230000);
-    assertThat(subtitle.getEventTime(4)).isEqualTo(6000000);
-    assertThat(subtitle.getEventTime(5)).isEqualTo(8440000);
-    assertThat(subtitle.getEventTime(6)).isEqualTo(9440000);
-    assertThat(subtitle.getEventTime(7)).isEqualTo(10720000);
-    assertThat(subtitle.getEventTime(8)).isEqualTo(13220000);
-    assertThat(subtitle.getEventTime(9)).isEqualTo(14220000);
-    assertThat(subtitle.getEventTime(10)).isEqualTo(15650000);
-
-    assertThat(subtitle.getCues(1000010).size()).isEqualTo(1);
-    assertThat(subtitle.getCues(2000010).size()).isEqualTo(2);
-    assertThat(subtitle.getCues(4230010).size()).isEqualTo(1);
-    assertThat(subtitle.getCues(5230010).size()).isEqualTo(0);
-    assertThat(subtitle.getCues(6000010).size()).isEqualTo(1);
-    assertThat(subtitle.getCues(8440010).size()).isEqualTo(2);
-    assertThat(subtitle.getCues(9440010).size()).isEqualTo(0);
-    assertThat(subtitle.getCues(10720010).size()).isEqualTo(1);
-    assertThat(subtitle.getCues(13220010).size()).isEqualTo(2);
-    assertThat(subtitle.getCues(14220010).size()).isEqualTo(1);
-    assertThat(subtitle.getCues(15650010).size()).isEqualTo(0);
   }
 
   @Test
@@ -112,6 +101,161 @@
   }
 
   @Test
+  public void testDecodeOverlappingTimecodes() throws IOException {
+    SsaDecoder decoder = new SsaDecoder();
+    byte[] bytes =
+        TestUtil.getByteArray(ApplicationProvider.getApplicationContext(), OVERLAPPING_TIMECODES);
+    Subtitle subtitle = decoder.decode(bytes, bytes.length, false);
+
+    assertThat(subtitle.getEventTime(0)).isEqualTo(1_000_000);
+    assertThat(subtitle.getEventTime(1)).isEqualTo(2_000_000);
+    assertThat(subtitle.getEventTime(2)).isEqualTo(4_230_000);
+    assertThat(subtitle.getEventTime(3)).isEqualTo(5_230_000);
+    assertThat(subtitle.getEventTime(4)).isEqualTo(6_000_000);
+    assertThat(subtitle.getEventTime(5)).isEqualTo(8_440_000);
+    assertThat(subtitle.getEventTime(6)).isEqualTo(9_440_000);
+    assertThat(subtitle.getEventTime(7)).isEqualTo(10_720_000);
+    assertThat(subtitle.getEventTime(8)).isEqualTo(13_220_000);
+    assertThat(subtitle.getEventTime(9)).isEqualTo(14_220_000);
+    assertThat(subtitle.getEventTime(10)).isEqualTo(15_650_000);
+
+    String firstSubtitleText = "First subtitle - end overlaps second";
+    String secondSubtitleText = "Second subtitle - beginning overlaps first";
+    String thirdSubtitleText = "Third subtitle - out of order";
+    String fourthSubtitleText = "Fourth subtitle - same timings as fifth";
+    String fifthSubtitleText = "Fifth subtitle - same timings as fourth";
+    String sixthSubtitleText = "Sixth subtitle - fully encompasses seventh";
+    String seventhSubtitleText = "Seventh subtitle - nested fully inside sixth";
+    assertThat(Iterables.transform(subtitle.getCues(1_000_010), cue -> cue.text.toString()))
+        .containsExactly(firstSubtitleText);
+    assertThat(Iterables.transform(subtitle.getCues(2_000_010), cue -> cue.text.toString()))
+        .containsExactly(firstSubtitleText, secondSubtitleText);
+    assertThat(Iterables.transform(subtitle.getCues(4_230_010), cue -> cue.text.toString()))
+        .containsExactly(secondSubtitleText);
+    assertThat(Iterables.transform(subtitle.getCues(5_230_010), cue -> cue.text.toString()))
+        .isEmpty();
+    assertThat(Iterables.transform(subtitle.getCues(6_000_010), cue -> cue.text.toString()))
+        .containsExactly(thirdSubtitleText);
+    assertThat(Iterables.transform(subtitle.getCues(8_440_010), cue -> cue.text.toString()))
+        .containsExactly(fourthSubtitleText, fifthSubtitleText);
+    assertThat(Iterables.transform(subtitle.getCues(9_440_010), cue -> cue.text.toString()))
+        .isEmpty();
+    assertThat(Iterables.transform(subtitle.getCues(10_720_010), cue -> cue.text.toString()))
+        .containsExactly(sixthSubtitleText);
+    assertThat(Iterables.transform(subtitle.getCues(13_220_010), cue -> cue.text.toString()))
+        .containsExactly(sixthSubtitleText, seventhSubtitleText);
+    assertThat(Iterables.transform(subtitle.getCues(14_220_010), cue -> cue.text.toString()))
+        .containsExactly(sixthSubtitleText);
+    assertThat(Iterables.transform(subtitle.getCues(15_650_010), cue -> cue.text.toString()))
+        .isEmpty();
+  }
+
+  @Test
+  public void testDecodePositions() throws IOException {
+    SsaDecoder decoder = new SsaDecoder();
+    byte[] bytes = TestUtil.getByteArray(ApplicationProvider.getApplicationContext(), POSITIONS);
+    Subtitle subtitle = decoder.decode(bytes, bytes.length, false);
+
+    // Check \pos() sets position & line
+    Cue firstCue = Iterables.getOnlyElement(subtitle.getCues(subtitle.getEventTime(0)));
+    assertWithMessage("Cue.position").that(firstCue.position).isEqualTo(0.5f);
+    assertWithMessage("Cue.lineType").that(firstCue.lineType).isEqualTo(Cue.LINE_TYPE_FRACTION);
+    assertWithMessage("Cue.line").that(firstCue.line).isEqualTo(0.25f);
+
+    // Check the \pos() doesn't need to be at the start of the line.
+    Cue secondCue = Iterables.getOnlyElement(subtitle.getCues(subtitle.getEventTime(2)));
+    assertWithMessage("Cue.position").that(secondCue.position).isEqualTo(0.25f);
+    assertWithMessage("Cue.line").that(secondCue.line).isEqualTo(0.25f);
+
+    // Check only the last \pos() value is used.
+    Cue thirdCue = Iterables.getOnlyElement(subtitle.getCues(subtitle.getEventTime(4)));
+    assertWithMessage("Cue.position").that(thirdCue.position).isEqualTo(0.25f);
+
+    // Check \move() is treated as \pos()
+    Cue fourthCue = Iterables.getOnlyElement(subtitle.getCues(subtitle.getEventTime(6)));
+    assertWithMessage("Cue.position").that(fourthCue.position).isEqualTo(0.5f);
+    assertWithMessage("Cue.line").that(fourthCue.line).isEqualTo(0.25f);
+
+    // Check alignment override in a separate brace (to bottom-center) affects textAlignment and
+    // both line & position anchors.
+    Cue fifthCue = Iterables.getOnlyElement(subtitle.getCues(subtitle.getEventTime(8)));
+    assertWithMessage("Cue.position").that(fifthCue.position).isEqualTo(0.5f);
+    assertWithMessage("Cue.line").that(fifthCue.line).isEqualTo(0.5f);
+    assertWithMessage("Cue.positionAnchor")
+        .that(fifthCue.positionAnchor)
+        .isEqualTo(Cue.ANCHOR_TYPE_MIDDLE);
+    assertWithMessage("Cue.lineAnchor").that(fifthCue.lineAnchor).isEqualTo(Cue.ANCHOR_TYPE_END);
+    assertWithMessage("Cue.textAlignment")
+        .that(fifthCue.textAlignment)
+        .isEqualTo(Layout.Alignment.ALIGN_CENTER);
+
+    // Check alignment override in the same brace (to top-right) affects textAlignment and both line
+    // & position anchors.
+    Cue sixthCue = Iterables.getOnlyElement(subtitle.getCues(subtitle.getEventTime(10)));
+    assertWithMessage("Cue.position").that(sixthCue.position).isEqualTo(0.5f);
+    assertWithMessage("Cue.line").that(sixthCue.line).isEqualTo(0.5f);
+    assertWithMessage("Cue.positionAnchor")
+        .that(sixthCue.positionAnchor)
+        .isEqualTo(Cue.ANCHOR_TYPE_END);
+    assertWithMessage("Cue.lineAnchor").that(sixthCue.lineAnchor).isEqualTo(Cue.ANCHOR_TYPE_START);
+    assertWithMessage("Cue.textAlignment")
+        .that(sixthCue.textAlignment)
+        .isEqualTo(Layout.Alignment.ALIGN_OPPOSITE);
+  }
+
+  @Test
+  public void testDecodeInvalidPositions() throws IOException {
+    SsaDecoder decoder = new SsaDecoder();
+    byte[] bytes =
+        TestUtil.getByteArray(ApplicationProvider.getApplicationContext(), INVALID_POSITIONS);
+    Subtitle subtitle = decoder.decode(bytes, bytes.length, false);
+
+    // Negative parameter to \pos() - fall back to the positions implied by middle-left alignment.
+    Cue firstCue = Iterables.getOnlyElement(subtitle.getCues(subtitle.getEventTime(0)));
+    assertWithMessage("Cue.position").that(firstCue.position).isEqualTo(0.05f);
+    assertWithMessage("Cue.lineType").that(firstCue.lineType).isEqualTo(Cue.LINE_TYPE_FRACTION);
+    assertWithMessage("Cue.line").that(firstCue.line).isEqualTo(0.5f);
+
+    // Negative parameter to \move() - fall back to the positions implied by middle-left alignment.
+    Cue secondCue = Iterables.getOnlyElement(subtitle.getCues(subtitle.getEventTime(2)));
+    assertWithMessage("Cue.position").that(secondCue.position).isEqualTo(0.05f);
+    assertWithMessage("Cue.lineType").that(secondCue.lineType).isEqualTo(Cue.LINE_TYPE_FRACTION);
+    assertWithMessage("Cue.line").that(secondCue.line).isEqualTo(0.5f);
+
+    // Check invalid alignment override (11) is skipped and style-provided one is used (4).
+    Cue thirdCue = Iterables.getOnlyElement(subtitle.getCues(subtitle.getEventTime(4)));
+    assertWithMessage("Cue.positionAnchor")
+        .that(thirdCue.positionAnchor)
+        .isEqualTo(Cue.ANCHOR_TYPE_START);
+    assertWithMessage("Cue.lineAnchor").that(thirdCue.lineAnchor).isEqualTo(Cue.ANCHOR_TYPE_MIDDLE);
+    assertWithMessage("Cue.textAlignment")
+        .that(thirdCue.textAlignment)
+        .isEqualTo(Layout.Alignment.ALIGN_NORMAL);
+
+    // No braces - fall back to the positions implied by middle-left alignment
+    Cue fourthCue = Iterables.getOnlyElement(subtitle.getCues(subtitle.getEventTime(6)));
+    assertWithMessage("Cue.position").that(fourthCue.position).isEqualTo(0.05f);
+    assertWithMessage("Cue.lineType").that(fourthCue.lineType).isEqualTo(Cue.LINE_TYPE_FRACTION);
+    assertWithMessage("Cue.line").that(fourthCue.line).isEqualTo(0.5f);
+  }
+
+  @Test
+  public void testDecodePositionsWithMissingPlayResY() throws IOException {
+    SsaDecoder decoder = new SsaDecoder();
+    byte[] bytes =
+        TestUtil.getByteArray(
+            ApplicationProvider.getApplicationContext(), POSITIONS_WITHOUT_PLAYRES);
+    Subtitle subtitle = decoder.decode(bytes, bytes.length, false);
+
+    // The dialogue line has a valid \pos() override, but it's ignored because PlayResY isn't
+    // set (so we don't know the denominator).
+    Cue firstCue = Iterables.getOnlyElement(subtitle.getCues(subtitle.getEventTime(0)));
+    assertWithMessage("Cue.position").that(firstCue.position).isEqualTo(Cue.DIMEN_UNSET);
+    assertWithMessage("Cue.lineType").that(firstCue.lineType).isEqualTo(Cue.LINE_TYPE_FRACTION);
+    assertWithMessage("Cue.line").that(firstCue.line).isEqualTo(Cue.DIMEN_UNSET);
+  }
+
+  @Test
   public void testDecodeInvalidTimecodes() throws IOException {
     // Parsing should succeed, parsing the third cue only.
     SsaDecoder decoder = new SsaDecoder();
@@ -123,37 +267,6 @@
     assertTypicalCue3(subtitle, 0);
   }
 
-<<<<<<< HEAD
-=======
-  @Test
-  public void testDecodeNoEndTimecodes() throws IOException {
-    SsaDecoder decoder = new SsaDecoder();
-    byte[] bytes =
-        TestUtil.getByteArray(ApplicationProvider.getApplicationContext(), NO_END_TIMECODES);
-    Subtitle subtitle = decoder.decode(bytes, bytes.length, false);
-
-    assertThat(subtitle.getEventTimeCount()).isEqualTo(3);
-
-    assertThat(subtitle.getEventTime(0)).isEqualTo(0);
-    assertThat(subtitle.getCues(subtitle.getEventTime(0)).get(0).text.toString())
-        .isEqualTo("This is the first subtitle.");
-
-    assertThat(subtitle.getEventTime(1)).isEqualTo(2340000);
-    assertThat(subtitle.getCues(subtitle.getEventTime(1)).get(0).text.toString())
-        .isEqualTo("This is the first subtitle.");
-    assertThat(subtitle.getCues(subtitle.getEventTime(1)).get(1).text.toString())
-        .isEqualTo("This is the second subtitle \nwith a newline \nand another.");
-
-    assertThat(subtitle.getEventTime(2)).isEqualTo(4560000);
-    assertThat(subtitle.getCues(subtitle.getEventTime(1)).get(0).text.toString())
-        .isEqualTo("This is the first subtitle.");
-    assertThat(subtitle.getCues(subtitle.getEventTime(1)).get(1).text.toString())
-        .isEqualTo("This is the second subtitle \nwith a newline \nand another.");
-    assertThat(subtitle.getCues(subtitle.getEventTime(2)).get(2).text.toString())
-        .isEqualTo("This is the third subtitle, with a comma.");
-  }
-
->>>>>>> 3f5654a1
   private static void assertTypicalCue1(Subtitle subtitle, int eventIndex) {
     assertThat(subtitle.getEventTime(eventIndex)).isEqualTo(0);
     assertThat(subtitle.getCues(subtitle.getEventTime(eventIndex)).get(0).text.toString())
