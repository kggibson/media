--- conflicted
+++ resolved
@@ -11,6 +11,8 @@
         variable bitrate metadata when falling back to constant bitrate seeking
         due to `FLAG_ENABLE_CONSTANT_BITRATE_SEEKING(_ALWAYS)`
         ([#2194](https://github.com/androidx/media/issues/2194)).
+    *   Fix seek on fragmented mp4 with multiple sidx atoms.
+        ([#9373](https://github.com/google/ExoPlayer/issues/9373))
 *   DataSource:
 *   Audio:
     *   Allow constant power upmixing/downmixing in DefaultAudioMixer.
@@ -95,92 +97,8 @@
         equivalent classes in `androidx.media`.
     *   Upgrade Kotlin from 1.9.20 to 2.0.20 and use Compose Compiler Gradle
         plugin. Upgrade KotlinX Coroutines library from 1.8.1 to 1.9.0.
-<<<<<<< HEAD
-*   ExoPlayer:
-    *   Initial audio session id is no longer immediately available after
-        creating the player. You can use
-        `AnalyticsListener.onAudioSessionIdChanged` to listen to the initial
-        update if required.
-*   Transformer:
-    *   Add `MediaProjectionAssetLoader`, which provides media from a
-        `MediaProjection` for screen recording, and add support for screen
-        recording to the Transformer demo app.
-    *   Add `#getInputFormat()` to `Codec` interface.
-    *   Shift the responsibility to release the `GlObjectsProvider` onto the
-        caller in `DefaultVideoFrameProcessor` and `DefaultVideoCompositor` when
-        possible.
-*   Video:
-    *   Add experimental `ExoPlayer` API to drop late `MediaCodecVideoRenderer`
-        decoder input buffers that are not depended on. Enable it with
-        `DefaultRenderersFactory.experimentalSetLateThresholdToDropDecoderInputUs`.
-*   Session:
-    *   Keep foreground service state for an additional 10 minutes when playback
-        pauses, stops or fails. This allows users to resume playback within this
-        timeout without risking foreground service restrictions on various
-        devices. Note that simply calling `player.pause()` can no longer be used
-        to stop the foreground service before `stopSelf()` when overriding
-        `onTaskRemoved`, use `MediaSessionService.pauseAllPlayersAndStopSelf()`
-        instead.
-    *   Keep notification visible when playback enters an error or stopped
-        state. The notification is only removed if the playlist is cleared or
-        the player is released.
-    *   Improve handling of Android platform MediaSession actions ACTION_PLAY
-        and ACTION_PAUSE to only set one of them according to the available
-        commands and also accept if only one of them is set.
-*   Remove deprecated symbols:
-    *   Removed the following deprecated `DownloadHelper` methods:
-        *   Constructor `DownloadHelper(MediaItem, @Nullable MediaSource,
-            TrackSelectionParameters, RendererCapabilities[])`, use
-            `DownloadHelper(MediaItem, @Nullable MediaSource,
-            TrackSelectionParameters, RendererCapabilitiesList)` instead.
-        *   `getRendererCapabilities(RenderersFactory)`, equivalent
-            functionality can be achieved by creating a
-            `DefaultRendererCapabilitiesList` with a `RenderersFactory`, and
-            calling `DefaultRendererCapabilitiesList.getRendererCapabilities()`.
-    *   Removed
-        `PlayerNotificationManager.setMediaSessionToken(MediaSessionCompat)`
-        method. Use
-        `PlayerNotificationManager.setMediaSessionToken(MediaSession.Token)` and
-        pass in `(MediaSession.Token) compatToken.getToken()`instead.
-
-### 1.6.0-alpha03 (2025-02-06)
-
-This release includes the following changes since the
-[1.6.0-alpha02 release](#160-alpha02-2025-01-30):
-
-*   ExoPlayer:
-    *   Add option to `ClippingMediaSource` to allow clipping in unseekable
-        media.
-    *   Fix bug where seeking with pre-warming could block following media item
-        transition.
-*   Audio:
-    *   Make `androidx.media3.common.audio.SonicAudioProcessor` final.
-*   Video:
-    *   Change `MediaCodecVideoRenderer.shouldUsePlaceholderSurface` to
-        protected so that applications can override to block usage of
-        placeholder surfaces
-        ([#1905](https://github.com/androidx/media/pull/1905)).
-    *   Add experimental `ExoPlayer` AV1 sample dependency parsing to speed up
-        seeking. Enable it with the new
-        `DefaultRenderersFactory.experimentalSetParseAv1SampleDependencies` API.
-*   Muxers:
-    *   Disable `Mp4Muxer` sample batching and copying by default.
-*   Extractors:
-    *   Fix seek on fragmented mp4 with multiple sidx atoms.
-        ([#9373](https://github.com/google/ExoPlayer/issues/9373))
-*   Remove deprecated symbols:
-    *   Removed `androidx.media3.exoplayer.audio.SonicAudioProcessor`.
-
-### 1.6.0-alpha02 (2025-01-30)
-
-This release includes the following changes since the
-[1.6.0-alpha01 release](#160-alpha01-2024-12-20):
-
-*   Common Library:
-=======
     *   Remove `Format.toBundle(boolean excludeMetadata)` method, use
         `Format.toBundle()` instead.
->>>>>>> 0ad7cead
     *   Fix bug in `SimpleBasePlayer` where setting a new
         `currentMediaItemIndex` in `State` after `setPlaylist` with `null`
         `MediaMetadata` does not reevaluate the metadata
