--- conflicted
+++ resolved
@@ -14,6 +14,8 @@
  * limitations under the License.
  */
 package androidx.media3.exoplayer.rtsp;
+
+import static androidx.media3.common.util.Assertions.checkArgument;
 
 import androidx.annotation.Nullable;
 import androidx.media3.common.C;
@@ -43,14 +45,11 @@
   private static final String RTP_MEDIA_MPEG4_GENERIC = "MPEG4-GENERIC";
   private static final String RTP_MEDIA_H264 = "H264";
   private static final String RTP_MEDIA_H265 = "H265";
-<<<<<<< HEAD
-  private static final String RTP_MEDIA_VP8 = "VP8";
-=======
   private static final String RTP_MEDIA_PCM_L8 = "L8";
   private static final String RTP_MEDIA_PCM_L16 = "L16";
   private static final String RTP_MEDIA_PCMA = "PCMA";
   private static final String RTP_MEDIA_PCMU = "PCMU";
->>>>>>> 3f8a6800
+  private static final String RTP_MEDIA_VP8 = "VP8";
 
   /** Returns whether the format of a {@link MediaDescription} is supported. */
   public static boolean isFormatSupported(MediaDescription mediaDescription) {
@@ -61,14 +60,11 @@
       case RTP_MEDIA_H264:
       case RTP_MEDIA_H265:
       case RTP_MEDIA_MPEG4_GENERIC:
-<<<<<<< HEAD
-      case RTP_MEDIA_VP8:
-=======
       case RTP_MEDIA_PCM_L8:
       case RTP_MEDIA_PCM_L16:
       case RTP_MEDIA_PCMA:
       case RTP_MEDIA_PCMU:
->>>>>>> 3f8a6800
+      case RTP_MEDIA_VP8:
         return true;
       default:
         return false;
@@ -96,10 +92,6 @@
         return MimeTypes.VIDEO_H265;
       case RTP_MEDIA_MPEG4_GENERIC:
         return MimeTypes.AUDIO_AAC;
-<<<<<<< HEAD
-      case RTP_MEDIA_VP8:
-        return MimeTypes.VIDEO_VP8;
-=======
       case RTP_MEDIA_PCM_L8:
       case RTP_MEDIA_PCM_L16:
         return MimeTypes.AUDIO_RAW;
@@ -107,31 +99,20 @@
         return MimeTypes.AUDIO_ALAW;
       case RTP_MEDIA_PCMU:
         return MimeTypes.AUDIO_MLAW;
->>>>>>> 3f8a6800
+      case RTP_MEDIA_VP8:
+        return MimeTypes.VIDEO_VP8;
       default:
         throw new IllegalArgumentException(mediaType);
     }
   }
 
-  /**
-   * Gets the PCM Encoding type for audio encoding of track.
-   *
-   * <p>For instance, Audio encoding "L8" has 8 bits/sample and thus maps to
-   * {@link C.PcmEncoding#ENCODING_PCM_8BIT}. Refer to RFC3551 Section 4.5 Table 1.
-   *
-   * @throws IllegalArgumentException When the audio encoding is not supported/recognized.
-   */
-  public static int getPcmEncodingFromAudioEncoding(String mediaEncoding) {
-    switch (mediaEncoding) {
-      case RTP_MEDIA_PCM_L8:
-        // Refer to RFC3551 Section 4.5.10
-        return C.ENCODING_PCM_8BIT;
-      case RTP_MEDIA_PCM_L16:
-        // Refer to RFC3551 Section 4.5.11
-        return C.ENCODING_PCM_16BIT_BIG_ENDIAN;
-      default:
-        throw new IllegalArgumentException("Unsupported RAW Audio Encoding " + mediaEncoding);
-    }
+  /** Returns the PCM encoding type for {@code mediaEncoding}. */
+  public static @C.PcmEncoding int getRawPcmEncodingType(String mediaEncoding) {
+    checkArgument(
+        mediaEncoding.equals(RTP_MEDIA_PCM_L8) || mediaEncoding.equals(RTP_MEDIA_PCM_L16));
+    return mediaEncoding.equals(RtpPayloadFormat.RTP_MEDIA_PCM_L8)
+        ? C.ENCODING_PCM_8BIT
+        : C.ENCODING_PCM_16BIT_BIG_ENDIAN;
   }
 
   /** The payload type associated with this format. */
