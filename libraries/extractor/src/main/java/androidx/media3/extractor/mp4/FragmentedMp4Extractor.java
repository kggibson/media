/*
 * Copyright (C) 2016 The Android Open Source Project
 *
 * Licensed under the Apache License, Version 2.0 (the "License");
 * you may not use this file except in compliance with the License.
 * You may obtain a copy of the License at
 *
 *      http://www.apache.org/licenses/LICENSE-2.0
 *
 * Unless required by applicable law or agreed to in writing, software
 * distributed under the License is distributed on an "AS IS" BASIS,
 * WITHOUT WARRANTIES OR CONDITIONS OF ANY KIND, either express or implied.
 * See the License for the specific language governing permissions and
 * limitations under the License.
 */
package androidx.media3.extractor.mp4;

import static androidx.media3.common.util.Assertions.checkNotNull;
import static androidx.media3.common.util.Assertions.checkState;
import static androidx.media3.common.util.Util.castNonNull;
import static androidx.media3.common.util.Util.nullSafeArrayCopy;
import static androidx.media3.extractor.mp4.BoxParser.parseTraks;
import static androidx.media3.extractor.mp4.MimeTypeResolver.getContainerMimeType;
import static java.lang.Math.max;
import static java.lang.annotation.ElementType.TYPE_USE;

import android.util.Pair;
import android.util.SparseArray;
import androidx.annotation.IntDef;
import androidx.annotation.Nullable;
import androidx.media3.common.C;
import androidx.media3.common.DrmInitData;
import androidx.media3.common.DrmInitData.SchemeData;
import androidx.media3.common.Format;
import androidx.media3.common.MimeTypes;
import androidx.media3.common.ParserException;
import androidx.media3.common.util.Log;
import androidx.media3.common.util.ParsableByteArray;
import androidx.media3.common.util.TimestampAdjuster;
import androidx.media3.common.util.UnstableApi;
import androidx.media3.common.util.Util;
import androidx.media3.container.Mp4Box;
import androidx.media3.container.Mp4Box.ContainerBox;
import androidx.media3.container.Mp4Box.LeafBox;
import androidx.media3.container.NalUnitUtil;
import androidx.media3.container.ReorderingBufferQueue;
import androidx.media3.extractor.Ac4Util;
import androidx.media3.extractor.CeaUtil;
import androidx.media3.extractor.ChunkIndex;
import androidx.media3.extractor.ChunkIndexMerger;
import androidx.media3.extractor.Extractor;
import androidx.media3.extractor.ExtractorInput;
import androidx.media3.extractor.ExtractorOutput;
import androidx.media3.extractor.ExtractorsFactory;
import androidx.media3.extractor.GaplessInfoHolder;
import androidx.media3.extractor.PositionHolder;
import androidx.media3.extractor.SeekMap;
import androidx.media3.extractor.SniffFailure;
import androidx.media3.extractor.TrackOutput;
import androidx.media3.extractor.metadata.emsg.EventMessage;
import androidx.media3.extractor.metadata.emsg.EventMessageEncoder;
import androidx.media3.extractor.text.SubtitleParser;
import androidx.media3.extractor.text.SubtitleTranscodingExtractorOutput;
import com.google.common.collect.ImmutableList;
import java.io.IOException;
import java.lang.annotation.Documented;
import java.lang.annotation.Retention;
import java.lang.annotation.RetentionPolicy;
import java.lang.annotation.Target;
import java.util.ArrayDeque;
import java.util.ArrayList;
import java.util.Arrays;
import java.util.Collections;
import java.util.List;
import java.util.Objects;
import java.util.UUID;

/** Extracts data from the FMP4 container format. */
@SuppressWarnings("ConstantField")
@UnstableApi
public class FragmentedMp4Extractor implements Extractor {

  /**
   * Creates a factory for {@link FragmentedMp4Extractor} instances with the provided {@link
   * SubtitleParser.Factory}.
   */
  public static ExtractorsFactory newFactory(SubtitleParser.Factory subtitleParserFactory) {
    return () -> new Extractor[] {new FragmentedMp4Extractor(subtitleParserFactory)};
  }

  /**
   * Flags controlling the behavior of the extractor. Possible flag values are {@link
   * #FLAG_WORKAROUND_EVERY_VIDEO_FRAME_IS_SYNC_FRAME}, {@link #FLAG_WORKAROUND_IGNORE_TFDT_BOX},
   * {@link #FLAG_ENABLE_EMSG_TRACK}, {@link #FLAG_WORKAROUND_IGNORE_EDIT_LISTS}, {@link
   * #FLAG_EMIT_RAW_SUBTITLE_DATA}, {@link #FLAG_READ_WITHIN_GOP_SAMPLE_DEPENDENCIES}, {@link
   * #FLAG_READ_WITHIN_GOP_SAMPLE_DEPENDENCIES_H265} and {@link #FLAG_MERGE_FRAGMENTED_SIDX}.
   */
  @Documented
  @Retention(RetentionPolicy.SOURCE)
  @Target(TYPE_USE)
  @IntDef(
      flag = true,
      value = {
        FLAG_WORKAROUND_EVERY_VIDEO_FRAME_IS_SYNC_FRAME,
        FLAG_WORKAROUND_IGNORE_TFDT_BOX,
        FLAG_ENABLE_EMSG_TRACK,
        FLAG_WORKAROUND_IGNORE_EDIT_LISTS,
        FLAG_EMIT_RAW_SUBTITLE_DATA,
        FLAG_READ_WITHIN_GOP_SAMPLE_DEPENDENCIES,
        FLAG_READ_WITHIN_GOP_SAMPLE_DEPENDENCIES_H265,
        FLAG_MERGE_FRAGMENTED_SIDX
      })
  public @interface Flags {}

  /**
   * Flag to work around an issue in some video streams where every frame is marked as a sync frame.
   * The workaround overrides the sync frame flags in the stream, forcing them to false except for
   * the first sample in each segment.
   *
   * <p>This flag does nothing if the stream is not a video stream.
   */
  public static final int FLAG_WORKAROUND_EVERY_VIDEO_FRAME_IS_SYNC_FRAME = 1;

  /** Flag to ignore any tfdt boxes in the stream. */
  public static final int FLAG_WORKAROUND_IGNORE_TFDT_BOX = 1 << 1; // 2

  /**
   * Flag to indicate that the extractor should output an event message metadata track. Any event
   * messages in the stream will be delivered as samples to this track.
   */
  public static final int FLAG_ENABLE_EMSG_TRACK = 1 << 2; // 4

  /** Flag to ignore any edit lists in the stream. */
  public static final int FLAG_WORKAROUND_IGNORE_EDIT_LISTS = 1 << 4; // 16

  /**
   * Flag to use the source subtitle formats without modification. If unset, subtitles will be
   * transcoded to {@link MimeTypes#APPLICATION_MEDIA3_CUES} during extraction.
   */
  public static final int FLAG_EMIT_RAW_SUBTITLE_DATA = 1 << 5; // 32

  /**
   * Flag to extract additional sample dependency information, and mark output buffers with {@link
   * C#BUFFER_FLAG_NOT_DEPENDED_ON} for {@linkplain MimeTypes#VIDEO_H264 H.264} video.
   *
   * <p>This class always marks the samples at the start of each group of picture (GOP) with {@link
   * C#BUFFER_FLAG_KEY_FRAME}. Usually, key frames can be decoded independently, without depending
   * on other samples.
   *
   * <p>Setting this flag enables elementary stream parsing to identify disposable samples that are
   * not depended on by other samples. Any disposable sample can be safely omitted, and the rest of
   * the track will remain valid.
   */
  public static final int FLAG_READ_WITHIN_GOP_SAMPLE_DEPENDENCIES = 1 << 6; // 64

  /**
   * Flag to extract additional sample dependency information, and mark output buffers with {@link
   * C#BUFFER_FLAG_NOT_DEPENDED_ON} for {@linkplain MimeTypes#VIDEO_H265 H.265} video.
   *
   * <p>See {@link #FLAG_READ_WITHIN_GOP_SAMPLE_DEPENDENCIES}.
   */
  public static final int FLAG_READ_WITHIN_GOP_SAMPLE_DEPENDENCIES_H265 = 1 << 7;

  /** Flag to enables reading and merging of all sidx boxes before continuing extraction. */
  public static final int FLAG_MERGE_FRAGMENTED_SIDX = 1 << 8;

  /**
   * @deprecated Use {@link #newFactory(SubtitleParser.Factory)} instead.
   */
  @Deprecated
  public static final ExtractorsFactory FACTORY =
      () ->
          new Extractor[] {
            new FragmentedMp4Extractor(
                SubtitleParser.Factory.UNSUPPORTED, /* flags= */ FLAG_EMIT_RAW_SUBTITLE_DATA)
          };

  private static final String TAG = "FragmentedMp4Extractor";

  @SuppressWarnings("ConstantCaseForConstants")
  private static final int SAMPLE_GROUP_TYPE_seig = 0x73656967;

  private static final byte[] PIFF_SAMPLE_ENCRYPTION_BOX_EXTENDED_TYPE =
      new byte[] {-94, 57, 79, 82, 90, -101, 79, 20, -94, 68, 108, 66, 124, 100, -115, -12};

  // Extra tracks constants.
  private static final Format EMSG_FORMAT =
      new Format.Builder().setSampleMimeType(MimeTypes.APPLICATION_EMSG).build();
  private static final int EXTRA_TRACKS_BASE_ID = 100;

  // Parser states.
  private static final int STATE_READING_ATOM_HEADER = 0;
  private static final int STATE_READING_ATOM_PAYLOAD = 1;
  private static final int STATE_READING_ENCRYPTION_DATA = 2;
  private static final int STATE_READING_SAMPLE_START = 3;
  private static final int STATE_READING_SAMPLE_CONTINUE = 4;

  private final SubtitleParser.Factory subtitleParserFactory;
  private final @Flags int flags;
  @Nullable private final Track sideloadedTrack;

  // Sideloaded data.
  private final List<Format> closedCaptionFormats;

  // Track-linked data bundle, accessible as a whole through trackID.
  private final SparseArray<TrackBundle> trackBundles;

  // Temporary arrays.
  private final ParsableByteArray nalStartCode;
  private final ParsableByteArray nalPrefix;
  private final ParsableByteArray nalUnitWithoutHeaderBuffer;
  private final byte[] scratchBytes;
  private final ParsableByteArray scratch;

  // Adjusts sample timestamps.
  @Nullable private final TimestampAdjuster timestampAdjuster;

  private final EventMessageEncoder eventMessageEncoder;

  // Parser state.
  private final ParsableByteArray atomHeader;
  private final ArrayDeque<ContainerBox> containerAtoms;
  private final ArrayDeque<MetadataSampleInfo> pendingMetadataSampleInfos;
  private final ReorderingBufferQueue reorderingBufferQueue;
  @Nullable private final TrackOutput additionalEmsgTrackOutput;

  private final ChunkIndexMerger chunkIndexMerger;

  private ImmutableList<SniffFailure> lastSniffFailures;
  private int parserState;
  private int atomType;
  private long atomSize;
  private int atomHeaderBytesRead;
  @Nullable private ParsableByteArray atomData;
  private long endOfMdatPosition;
  private int pendingMetadataSampleBytes;
  private long pendingSeekTimeUs;

  private long durationUs;
  private long segmentIndexEarliestPresentationTimeUs;
  @Nullable private TrackBundle currentTrackBundle;
  private int sampleSize;
  private int sampleBytesWritten;
  private int sampleCurrentNalBytesRemaining;
  private boolean isSampleDependedOn;
  private boolean processSeiNalUnitPayload;

  // Outputs.
  private ExtractorOutput extractorOutput;
  private TrackOutput[] emsgTrackOutputs;
  private TrackOutput[] ceaTrackOutputs;

  // Whether extractorOutput.seekMap has been called.
  private boolean haveOutputSeekMap;

  // Whether we've encountered and merged multiple sidx boxes with different start times and
  // extractorOutput.seekMap has been called.
  private boolean haveOutputSeekMapFromMultipleSidx;

  private long seekPositionBeforeSidxProcessing;

  /**
   * @deprecated Use {@link #FragmentedMp4Extractor(SubtitleParser.Factory)} instead
   */
  @Deprecated
  public FragmentedMp4Extractor() {
    this(
        SubtitleParser.Factory.UNSUPPORTED,
        /* flags= */ FLAG_EMIT_RAW_SUBTITLE_DATA,
        /* timestampAdjuster= */ null,
        /* sideloadedTrack= */ null,
        /* closedCaptionFormats= */ ImmutableList.of(),
        /* additionalEmsgTrackOutput= */ null);
  }

  /**
   * Constructs an instance.
   *
   * @param subtitleParserFactory The {@link SubtitleParser.Factory} for parsing subtitles during
   *     extraction.
   */
  public FragmentedMp4Extractor(SubtitleParser.Factory subtitleParserFactory) {
    this(
        subtitleParserFactory,
        /* flags= */ 0,
        /* timestampAdjuster= */ null,
        /* sideloadedTrack= */ null,
        /* closedCaptionFormats= */ ImmutableList.of(),
        /* additionalEmsgTrackOutput= */ null);
  }

  /**
   * @deprecated Use {@link #FragmentedMp4Extractor(SubtitleParser.Factory, int)} instead
   */
  @Deprecated
  public FragmentedMp4Extractor(@Flags int flags) {
    this(
        SubtitleParser.Factory.UNSUPPORTED,
        flags | FLAG_EMIT_RAW_SUBTITLE_DATA,
        /* timestampAdjuster= */ null,
        /* sideloadedTrack= */ null,
        /* closedCaptionFormats= */ ImmutableList.of(),
        /* additionalEmsgTrackOutput= */ null);
  }

  /**
   * Constructs an instance.
   *
   * @param subtitleParserFactory The {@link SubtitleParser.Factory} for parsing subtitles during
   *     extraction.
   * @param flags Flags that control the extractor's behavior.
   */
  public FragmentedMp4Extractor(SubtitleParser.Factory subtitleParserFactory, @Flags int flags) {
    this(
        subtitleParserFactory,
        flags,
        /* timestampAdjuster= */ null,
        /* sideloadedTrack= */ null,
        /* closedCaptionFormats= */ ImmutableList.of(),
        /* additionalEmsgTrackOutput= */ null);
  }

  /**
   * @deprecated Use {@link #FragmentedMp4Extractor(SubtitleParser.Factory, int, TimestampAdjuster,
   *     Track, List, TrackOutput)} instead
   */
  @Deprecated
  public FragmentedMp4Extractor(@Flags int flags, @Nullable TimestampAdjuster timestampAdjuster) {
    this(
        SubtitleParser.Factory.UNSUPPORTED,
        flags | FLAG_EMIT_RAW_SUBTITLE_DATA,
        timestampAdjuster,
        /* sideloadedTrack= */ null,
        /* closedCaptionFormats= */ ImmutableList.of(),
        /* additionalEmsgTrackOutput= */ null);
  }

  /**
   * @deprecated Use {@link #FragmentedMp4Extractor(SubtitleParser.Factory, int, TimestampAdjuster,
   *     Track, List, TrackOutput)} instead
   */
  @Deprecated
  public FragmentedMp4Extractor(
      @Flags int flags,
      @Nullable TimestampAdjuster timestampAdjuster,
      @Nullable Track sideloadedTrack) {
    this(
        SubtitleParser.Factory.UNSUPPORTED,
        flags | FLAG_EMIT_RAW_SUBTITLE_DATA,
        timestampAdjuster,
        sideloadedTrack,
        /* closedCaptionFormats= */ ImmutableList.of(),
        /* additionalEmsgTrackOutput= */ null);
  }

  /**
   * @deprecated Use {@link #FragmentedMp4Extractor(SubtitleParser.Factory, int, TimestampAdjuster,
   *     Track, List, TrackOutput)} instead
   */
  @Deprecated
  public FragmentedMp4Extractor(
      @Flags int flags,
      @Nullable TimestampAdjuster timestampAdjuster,
      @Nullable Track sideloadedTrack,
      List<Format> closedCaptionFormats) {
    this(
        SubtitleParser.Factory.UNSUPPORTED,
        flags | FLAG_EMIT_RAW_SUBTITLE_DATA,
        timestampAdjuster,
        sideloadedTrack,
        closedCaptionFormats,
        /* additionalEmsgTrackOutput= */ null);
  }

  /**
   * @deprecated Use {@link #FragmentedMp4Extractor(SubtitleParser.Factory, int, TimestampAdjuster,
   *     Track, List, TrackOutput)} instead
   */
  @Deprecated
  public FragmentedMp4Extractor(
      @Flags int flags,
      @Nullable TimestampAdjuster timestampAdjuster,
      @Nullable Track sideloadedTrack,
      List<Format> closedCaptionFormats,
      @Nullable TrackOutput additionalEmsgTrackOutput) {
    this(
        SubtitleParser.Factory.UNSUPPORTED,
        flags | FLAG_EMIT_RAW_SUBTITLE_DATA,
        timestampAdjuster,
        sideloadedTrack,
        closedCaptionFormats,
        additionalEmsgTrackOutput);
  }

  /**
   * Constructs an instance.
   *
   * @param subtitleParserFactory The {@link SubtitleParser.Factory} for parsing subtitles during
   *     extraction.
   * @param flags Flags that control the extractor's behavior.
   * @param timestampAdjuster Adjusts sample timestamps. May be null if no adjustment is needed.
   * @param sideloadedTrack Sideloaded track information, in the case that the extractor will not
   *     receive a moov box in the input data. Null if a moov box is expected.
   * @param closedCaptionFormats For tracks that contain SEI messages, the formats of the closed
   *     caption channels to expose.
   * @param additionalEmsgTrackOutput An extra track output that will receive all emsg messages
   *     targeting the player, even if {@link #FLAG_ENABLE_EMSG_TRACK} is not set. Null if special
   *     handling of emsg messages for players is not required.
   */
  public FragmentedMp4Extractor(
      SubtitleParser.Factory subtitleParserFactory,
      @Flags int flags,
      @Nullable TimestampAdjuster timestampAdjuster,
      @Nullable Track sideloadedTrack,
      List<Format> closedCaptionFormats,
      @Nullable TrackOutput additionalEmsgTrackOutput) {
    this.subtitleParserFactory = subtitleParserFactory;
    this.flags = flags;
    this.timestampAdjuster = timestampAdjuster;
    this.sideloadedTrack = sideloadedTrack;
    this.closedCaptionFormats = Collections.unmodifiableList(closedCaptionFormats);
    this.additionalEmsgTrackOutput = additionalEmsgTrackOutput;
    eventMessageEncoder = new EventMessageEncoder();
    atomHeader = new ParsableByteArray(Mp4Box.LONG_HEADER_SIZE);
    nalStartCode = new ParsableByteArray(NalUnitUtil.NAL_START_CODE);
    nalPrefix = new ParsableByteArray(6);
    nalUnitWithoutHeaderBuffer = new ParsableByteArray();
    scratchBytes = new byte[16];
    scratch = new ParsableByteArray(scratchBytes);
    containerAtoms = new ArrayDeque<>();
    pendingMetadataSampleInfos = new ArrayDeque<>();
    trackBundles = new SparseArray<>();
    lastSniffFailures = ImmutableList.of();
    durationUs = C.TIME_UNSET;
    pendingSeekTimeUs = C.TIME_UNSET;
    segmentIndexEarliestPresentationTimeUs = C.TIME_UNSET;
    extractorOutput = ExtractorOutput.PLACEHOLDER;
    emsgTrackOutputs = new TrackOutput[0];
    ceaTrackOutputs = new TrackOutput[0];
<<<<<<< HEAD
    reorderingSeiMessageQueue =
        new ReorderingSeiMessageQueue(
            (presentationTimeUs, seiBuffer) ->
                CeaUtil.consume(presentationTimeUs, seiBuffer, ceaTrackOutputs));
    chunkIndexMerger = new ChunkIndexMerger();
    seekPositionBeforeSidxProcessing = C.INDEX_UNSET;
=======
    reorderingBufferQueue =
        new ReorderingBufferQueue(
            (presentationTimeUs, buffer) ->
                CeaUtil.consume(presentationTimeUs, buffer, ceaTrackOutputs));
>>>>>>> 965fc81f
  }

  /**
   * Returns {@link Flags} denoting if an extractor should parse within GOP sample dependencies.
   *
   * @param videoCodecFlags The set of codecs for which to parse within GOP sample dependencies.
   */
  public static @Flags int codecsToParseWithinGopSampleDependenciesAsFlags(
      @C.VideoCodecFlags int videoCodecFlags) {
    @Flags int flags = 0;
    if ((videoCodecFlags & C.VIDEO_CODEC_FLAG_H264) != 0) {
      flags |= FLAG_READ_WITHIN_GOP_SAMPLE_DEPENDENCIES;
    }
    if ((videoCodecFlags & C.VIDEO_CODEC_FLAG_H265) != 0) {
      flags |= FLAG_READ_WITHIN_GOP_SAMPLE_DEPENDENCIES_H265;
    }
    return flags;
  }

  @Override
  public boolean sniff(ExtractorInput input) throws IOException {
    @Nullable SniffFailure sniffFailure = Sniffer.sniffFragmented(input);
    lastSniffFailures = sniffFailure != null ? ImmutableList.of(sniffFailure) : ImmutableList.of();
    return sniffFailure == null;
  }

  @Override
  public ImmutableList<SniffFailure> getSniffFailureDetails() {
    return lastSniffFailures;
  }

  @Override
  public void init(ExtractorOutput output) {
    extractorOutput =
        (flags & FLAG_EMIT_RAW_SUBTITLE_DATA) == 0
            ? new SubtitleTranscodingExtractorOutput(output, subtitleParserFactory)
            : output;
    enterReadingAtomHeaderState();
    initExtraTracks();
    if (sideloadedTrack != null) {
      TrackBundle bundle =
          new TrackBundle(
              extractorOutput.track(0, sideloadedTrack.type),
              new TrackSampleTable(
                  sideloadedTrack,
                  /* offsets= */ new long[0],
                  /* sizes= */ new int[0],
                  /* maximumSize= */ 0,
                  /* timestampsUs= */ new long[0],
                  /* flags= */ new int[0],
                  /* durationUs= */ 0),
              new DefaultSampleValues(
                  /* sampleDescriptionIndex= */ 0,
                  /* duration= */ 0,
                  /* size= */ 0,
                  /* flags= */ 0),
              getContainerMimeType(sideloadedTrack.format));
      trackBundles.put(0, bundle);
      extractorOutput.endTracks();
    }
  }

  @Override
  public void seek(long position, long timeUs) {
    int trackCount = trackBundles.size();
    for (int i = 0; i < trackCount; i++) {
      trackBundles.valueAt(i).resetFragmentInfo();
    }
    pendingMetadataSampleInfos.clear();
    pendingMetadataSampleBytes = 0;
    reorderingBufferQueue.clear();
    pendingSeekTimeUs = timeUs;
    containerAtoms.clear();
    enterReadingAtomHeaderState();
  }

  @Override
  public void release() {
    // Do nothing
  }

  @Override
  public int read(ExtractorInput input, PositionHolder seekPosition) throws IOException {
<<<<<<< HEAD
    try {
      while (true) {
        switch (parserState) {
          case STATE_READING_ATOM_HEADER:
            if (!readAtomHeader(input, /* skipPayloadParsing= */ false)) {
              if (seekPositionBeforeSidxProcessing != C.INDEX_UNSET) {
                seekPosition.position = seekPositionBeforeSidxProcessing;
                seekPositionBeforeSidxProcessing = C.INDEX_UNSET;
                return Extractor.RESULT_SEEK;
              } else {
                reorderingSeiMessageQueue.flush();
                return Extractor.RESULT_END_OF_INPUT;
              }
            }
            break;
          case STATE_READING_ATOM_PAYLOAD:
            readAtomPayload(input);
            break;
          case STATE_READING_ENCRYPTION_DATA:
            readEncryptionData(input);
            break;
          default:
            if (readSample(input)) {
              return RESULT_CONTINUE;
            }
        }
      }
    } finally {
      if (seekPositionBeforeSidxProcessing != C.INDEX_UNSET) {
        seekPosition.position = seekPositionBeforeSidxProcessing;
        seekPositionBeforeSidxProcessing = C.INDEX_UNSET;
=======
    while (true) {
      switch (parserState) {
        case STATE_READING_ATOM_HEADER:
          if (!readAtomHeader(input)) {
            reorderingBufferQueue.flush();
            return Extractor.RESULT_END_OF_INPUT;
          }
          break;
        case STATE_READING_ATOM_PAYLOAD:
          readAtomPayload(input);
          break;
        case STATE_READING_ENCRYPTION_DATA:
          readEncryptionData(input);
          break;
        default:
          if (readSample(input)) {
            return RESULT_CONTINUE;
          }
>>>>>>> 965fc81f
      }
    }
  }

  private void enterReadingAtomHeaderState() {
    parserState = STATE_READING_ATOM_HEADER;
    atomHeaderBytesRead = 0;
  }

  private boolean readAtomHeader(ExtractorInput input, boolean skipPayloadParsing)
      throws IOException {
    if (atomHeaderBytesRead == 0) {
      // Read the standard length atom header.
      if (!input.readFully(atomHeader.getData(), 0, Mp4Box.HEADER_SIZE, true)) {
        return false;
      }
      atomHeaderBytesRead = Mp4Box.HEADER_SIZE;
      atomHeader.setPosition(0);
      atomSize = atomHeader.readUnsignedInt();
      atomType = atomHeader.readInt();
    }

    if (atomSize == Mp4Box.DEFINES_LARGE_SIZE) {
      // Read the large size.
      int headerBytesRemaining = Mp4Box.LONG_HEADER_SIZE - Mp4Box.HEADER_SIZE;
      input.readFully(atomHeader.getData(), Mp4Box.HEADER_SIZE, headerBytesRemaining);
      atomHeaderBytesRead += headerBytesRemaining;
      atomSize = atomHeader.readUnsignedLongToLong();
    } else if (atomSize == Mp4Box.EXTENDS_TO_END_SIZE) {
      // The atom extends to the end of the file. Note that if the atom is within a container we can
      // work out its size even if the input length is unknown.
      long endPosition = input.getLength();
      if (endPosition == C.LENGTH_UNSET && !containerAtoms.isEmpty()) {
        endPosition = containerAtoms.peek().endPosition;
      }
      if (endPosition != C.LENGTH_UNSET) {
        atomSize = endPosition - input.getPosition() + atomHeaderBytesRead;
      }
    }

    if (atomSize < atomHeaderBytesRead) {
      throw ParserException.createForUnsupportedContainerFeature(
          "Atom size less than header length (unsupported).");
    }

    if (skipPayloadParsing) {
      return true;
    }

    long atomPosition = input.getPosition() - atomHeaderBytesRead;
    if (atomType == Mp4Box.TYPE_moof || atomType == Mp4Box.TYPE_mdat) {
      if (!haveOutputSeekMap) {
        // This must be the first moof or mdat in the stream.
        extractorOutput.seekMap(new SeekMap.Unseekable(durationUs, atomPosition));
        haveOutputSeekMap = true;
      }
    }

    if (atomType == Mp4Box.TYPE_moof) {
      // The data positions may be updated when parsing the tfhd/trun.
      int trackCount = trackBundles.size();
      for (int i = 0; i < trackCount; i++) {
        TrackFragment fragment = trackBundles.valueAt(i).fragment;
        fragment.atomPosition = atomPosition;
        fragment.auxiliaryDataPosition = atomPosition;
        fragment.dataPosition = atomPosition;
      }
    }

    if (atomType == Mp4Box.TYPE_mdat) {
      currentTrackBundle = null;
      endOfMdatPosition = atomPosition + atomSize;
      parserState = STATE_READING_ENCRYPTION_DATA;
      return true;
    }

    if (shouldParseContainerAtom(atomType)) {
      long endPosition = input.getPosition() + atomSize - Mp4Box.HEADER_SIZE;
      containerAtoms.push(new ContainerBox(atomType, endPosition));
      if (atomSize == atomHeaderBytesRead) {
        processAtomEnded(endPosition);
      } else {
        // Start reading the first child atom.
        enterReadingAtomHeaderState();
      }
    } else if (shouldParseLeafAtom(atomType)) {
      if (atomHeaderBytesRead != Mp4Box.HEADER_SIZE) {
        throw ParserException.createForUnsupportedContainerFeature(
            "Leaf atom defines extended atom size (unsupported).");
      }
      if (atomSize > Integer.MAX_VALUE) {
        throw ParserException.createForUnsupportedContainerFeature(
            "Leaf atom with length > 2147483647 (unsupported).");
      }
      ParsableByteArray atomData = new ParsableByteArray((int) atomSize);
      System.arraycopy(atomHeader.getData(), 0, atomData.getData(), 0, Mp4Box.HEADER_SIZE);
      this.atomData = atomData;
      parserState = STATE_READING_ATOM_PAYLOAD;
    } else {
      if (atomSize > Integer.MAX_VALUE) {
        throw ParserException.createForUnsupportedContainerFeature(
            "Skipping atom with length > 2147483647 (unsupported).");
      }
      atomData = null;
      parserState = STATE_READING_ATOM_PAYLOAD;
    }

    return true;
  }

  private void readAtomPayload(ExtractorInput input) throws IOException {
    int atomPayloadSize = (int) (atomSize - atomHeaderBytesRead);
    @Nullable ParsableByteArray atomData = this.atomData;
    if (atomData != null) {
      input.readFully(atomData.getData(), Mp4Box.HEADER_SIZE, atomPayloadSize);
      onLeafAtomRead(new LeafBox(atomType, atomData), input);
    } else {
      input.skipFully(atomPayloadSize);
    }
    processAtomEnded(input.getPosition());
  }

  private void processAtomEnded(long atomEndPosition) throws ParserException {
    while (!containerAtoms.isEmpty() && containerAtoms.peek().endPosition == atomEndPosition) {
      onContainerAtomRead(containerAtoms.pop());
    }
    enterReadingAtomHeaderState();
  }

  private void onLeafAtomRead(LeafBox leaf, ExtractorInput input) throws IOException {
    if (!containerAtoms.isEmpty()) {
      containerAtoms.peek().add(leaf);
    } else if (leaf.type == Mp4Box.TYPE_sidx) {
      long inputPosition = input.getPosition();
      Pair<Long, ChunkIndex> result = parseSidx(leaf.data, inputPosition);
      chunkIndexMerger.add(result.second);
      if (!haveOutputSeekMap) {
        segmentIndexEarliestPresentationTimeUs = result.first;
        extractorOutput.seekMap(result.second);
        haveOutputSeekMap = true;
      } else if ((flags & FLAG_MERGE_FRAGMENTED_SIDX) != 0
          && !haveOutputSeekMapFromMultipleSidx
          && chunkIndexMerger.size() > 1) {
        seekPositionBeforeSidxProcessing = inputPosition;
        try {
          processRemainingSidxAtoms(input);
          haveOutputSeekMapFromMultipleSidx = true;
        } finally {
          extractorOutput.seekMap(chunkIndexMerger.merge());
        }
      }
    } else if (leaf.type == Mp4Box.TYPE_emsg) {
      onEmsgLeafAtomRead(leaf.data);
    }
  }

  private void processRemainingSidxAtoms(ExtractorInput input) throws IOException {
    enterReadingAtomHeaderState();
    while (readAtomHeader(input, /* skipPayloadParsing= */ true)) {
      if (atomType == Mp4Box.TYPE_sidx) {
        scratch.reset((int) atomSize);
        System.arraycopy(atomHeader.getData(), 0, scratch.getData(), 0, Mp4Box.HEADER_SIZE);
        input.readFully(
            scratch.getData(), Mp4Box.HEADER_SIZE, (int) (atomSize - atomHeaderBytesRead));

        LeafBox sidxBox = new LeafBox(Mp4Box.TYPE_sidx, scratch);
        Pair<Long, ChunkIndex> result = parseSidx(sidxBox.data, input.getPeekPosition());
        chunkIndexMerger.add(result.second);
      } else {
        input.skipFully((int) (atomSize - atomHeaderBytesRead), /* allowEndOfInput= */ true);
      }
      enterReadingAtomHeaderState();
    }
  }

  private void onContainerAtomRead(ContainerBox container) throws ParserException {
    if (container.type == Mp4Box.TYPE_moov) {
      onMoovContainerAtomRead(container);
    } else if (container.type == Mp4Box.TYPE_moof) {
      onMoofContainerAtomRead(container);
    } else if (!containerAtoms.isEmpty()) {
      containerAtoms.peek().add(container);
    }
  }

  private void onMoovContainerAtomRead(ContainerBox moov) throws ParserException {
    checkState(sideloadedTrack == null, "Unexpected moov box.");

    @Nullable DrmInitData drmInitData = getDrmInitDataFromAtoms(moov.leafChildren);

    // Read declaration of track fragments in the moov box.
    ContainerBox mvex = checkNotNull(moov.getContainerBoxOfType(Mp4Box.TYPE_mvex));
    SparseArray<DefaultSampleValues> defaultSampleValuesArray = new SparseArray<>();
    long duration = C.TIME_UNSET;
    int mvexChildrenSize = mvex.leafChildren.size();
    for (int i = 0; i < mvexChildrenSize; i++) {
      LeafBox atom = mvex.leafChildren.get(i);
      if (atom.type == Mp4Box.TYPE_trex) {
        Pair<Integer, DefaultSampleValues> trexData = parseTrex(atom.data);
        defaultSampleValuesArray.put(trexData.first, trexData.second);
      } else if (atom.type == Mp4Box.TYPE_mehd) {
        duration = parseMehd(atom.data);
      }
    }

    // Construction of tracks and sample tables.
    List<TrackSampleTable> sampleTables =
        parseTraks(
            moov,
            new GaplessInfoHolder(),
            duration,
            drmInitData,
            /* ignoreEditLists= */ (flags & FLAG_WORKAROUND_IGNORE_EDIT_LISTS) != 0,
            /* isQuickTime= */ false,
            this::modifyTrack);

    int trackCount = sampleTables.size();
    if (trackBundles.size() == 0) {
      // We need to create the track bundles.
      String containerMimeType = getContainerMimeType(sampleTables);
      for (int i = 0; i < trackCount; i++) {
        TrackSampleTable sampleTable = sampleTables.get(i);
        Track track = sampleTable.track;
        TrackOutput output = extractorOutput.track(i, track.type);
        output.durationUs(track.durationUs);
        TrackBundle trackBundle =
            new TrackBundle(
                output,
                sampleTable,
                getDefaultSampleValues(defaultSampleValuesArray, track.id),
                containerMimeType);
        trackBundles.put(track.id, trackBundle);
        durationUs = max(durationUs, track.durationUs);
      }
      extractorOutput.endTracks();
    } else {
      checkState(trackBundles.size() == trackCount);
      for (int i = 0; i < trackCount; i++) {
        TrackSampleTable sampleTable = sampleTables.get(i);
        Track track = sampleTable.track;
        trackBundles
            .get(track.id)
            .reset(sampleTable, getDefaultSampleValues(defaultSampleValuesArray, track.id));
      }
    }
  }

  @Nullable
  protected Track modifyTrack(@Nullable Track track) {
    return track;
  }

  private DefaultSampleValues getDefaultSampleValues(
      SparseArray<DefaultSampleValues> defaultSampleValuesArray, int trackId) {
    if (defaultSampleValuesArray.size() == 1) {
      // Ignore track id if there is only one track to cope with non-matching track indices.
      // See https://github.com/google/ExoPlayer/issues/4477.
      return defaultSampleValuesArray.valueAt(/* index= */ 0);
    }
    return checkNotNull(defaultSampleValuesArray.get(trackId));
  }

  private void onMoofContainerAtomRead(ContainerBox moof) throws ParserException {
    parseMoof(moof, trackBundles, sideloadedTrack != null, flags, scratchBytes);

    @Nullable DrmInitData drmInitData = getDrmInitDataFromAtoms(moof.leafChildren);
    if (drmInitData != null) {
      int trackCount = trackBundles.size();
      for (int i = 0; i < trackCount; i++) {
        trackBundles.valueAt(i).updateDrmInitData(drmInitData);
      }
    }
    // If we have a pending seek, advance tracks to their preceding sync frames.
    if (pendingSeekTimeUs != C.TIME_UNSET) {
      int trackCount = trackBundles.size();
      for (int i = 0; i < trackCount; i++) {
        trackBundles.valueAt(i).seek(pendingSeekTimeUs);
      }
      pendingSeekTimeUs = C.TIME_UNSET;
    }
  }

  private void initExtraTracks() {
    int nextExtraTrackId = EXTRA_TRACKS_BASE_ID;

    emsgTrackOutputs = new TrackOutput[2];
    int emsgTrackOutputCount = 0;
    if (additionalEmsgTrackOutput != null) {
      emsgTrackOutputs[emsgTrackOutputCount++] = additionalEmsgTrackOutput;
    }
    if ((flags & FLAG_ENABLE_EMSG_TRACK) != 0) {
      emsgTrackOutputs[emsgTrackOutputCount++] =
          extractorOutput.track(nextExtraTrackId++, C.TRACK_TYPE_METADATA);
    }
    emsgTrackOutputs = nullSafeArrayCopy(emsgTrackOutputs, emsgTrackOutputCount);
    for (TrackOutput eventMessageTrackOutput : emsgTrackOutputs) {
      eventMessageTrackOutput.format(EMSG_FORMAT);
    }

    ceaTrackOutputs = new TrackOutput[closedCaptionFormats.size()];
    for (int i = 0; i < ceaTrackOutputs.length; i++) {
      TrackOutput output = extractorOutput.track(nextExtraTrackId++, C.TRACK_TYPE_TEXT);
      output.format(closedCaptionFormats.get(i));
      ceaTrackOutputs[i] = output;
    }
  }

  /** Handles an emsg atom (defined in 23009-1). */
  private void onEmsgLeafAtomRead(ParsableByteArray atom) {
    if (emsgTrackOutputs.length == 0) {
      return;
    }
    atom.setPosition(Mp4Box.HEADER_SIZE);
    int fullAtom = atom.readInt();
    int version = BoxParser.parseFullBoxVersion(fullAtom);
    String schemeIdUri;
    String value;
    long timescale;
    long presentationTimeDeltaUs = C.TIME_UNSET; // Only set if version == 0
    long sampleTimeUs = C.TIME_UNSET;
    long durationMs;
    long id;
    switch (version) {
      case 0:
        schemeIdUri = checkNotNull(atom.readNullTerminatedString());
        value = checkNotNull(atom.readNullTerminatedString());
        timescale = atom.readUnsignedInt();
        presentationTimeDeltaUs =
            Util.scaleLargeTimestamp(atom.readUnsignedInt(), C.MICROS_PER_SECOND, timescale);
        if (segmentIndexEarliestPresentationTimeUs != C.TIME_UNSET) {
          sampleTimeUs = segmentIndexEarliestPresentationTimeUs + presentationTimeDeltaUs;
        }
        durationMs =
            Util.scaleLargeTimestamp(atom.readUnsignedInt(), C.MILLIS_PER_SECOND, timescale);
        id = atom.readUnsignedInt();
        break;
      case 1:
        timescale = atom.readUnsignedInt();
        sampleTimeUs =
            Util.scaleLargeTimestamp(atom.readUnsignedLongToLong(), C.MICROS_PER_SECOND, timescale);
        durationMs =
            Util.scaleLargeTimestamp(atom.readUnsignedInt(), C.MILLIS_PER_SECOND, timescale);
        id = atom.readUnsignedInt();
        schemeIdUri = checkNotNull(atom.readNullTerminatedString());
        value = checkNotNull(atom.readNullTerminatedString());
        break;
      default:
        Log.w(TAG, "Skipping unsupported emsg version: " + version);
        return;
    }

    byte[] messageData = new byte[atom.bytesLeft()];
    atom.readBytes(messageData, /* offset= */ 0, atom.bytesLeft());
    EventMessage eventMessage = new EventMessage(schemeIdUri, value, durationMs, id, messageData);
    ParsableByteArray encodedEventMessage =
        new ParsableByteArray(eventMessageEncoder.encode(eventMessage));
    int sampleSize = encodedEventMessage.bytesLeft();

    // Output the sample data.
    for (TrackOutput emsgTrackOutput : emsgTrackOutputs) {
      encodedEventMessage.setPosition(0);
      emsgTrackOutput.sampleData(encodedEventMessage, sampleSize);
    }

    // Output the sample metadata.
    if (sampleTimeUs == C.TIME_UNSET) {
      // We're processing a v0 emsg atom, which contains a presentation time delta, and cannot yet
      // calculate its absolute sample timestamp. Defer outputting the metadata until we can.
      pendingMetadataSampleInfos.addLast(
          new MetadataSampleInfo(
              presentationTimeDeltaUs, /* sampleTimeIsRelative= */ true, sampleSize));
      pendingMetadataSampleBytes += sampleSize;
    } else if (!pendingMetadataSampleInfos.isEmpty()) {
      // We also need to defer outputting metadata if pendingMetadataSampleInfos is non-empty, else
      // we will output metadata for samples in the wrong order. See:
      // https://github.com/google/ExoPlayer/issues/9996.
      pendingMetadataSampleInfos.addLast(
          new MetadataSampleInfo(sampleTimeUs, /* sampleTimeIsRelative= */ false, sampleSize));
      pendingMetadataSampleBytes += sampleSize;
    } else if (timestampAdjuster != null && !timestampAdjuster.isInitialized()) {
      // We also need to defer outputting metadata if the timestampAdjuster is not initialized,
      // else we will set a wrong timestampOffsetUs in timestampAdjuster. See:
      // https://github.com/androidx/media/issues/356.
      pendingMetadataSampleInfos.addLast(
          new MetadataSampleInfo(sampleTimeUs, /* sampleTimeIsRelative= */ false, sampleSize));
      pendingMetadataSampleBytes += sampleSize;
    } else {
      // We can output the sample metadata immediately.
      if (timestampAdjuster != null) {
        sampleTimeUs = timestampAdjuster.adjustSampleTimestamp(sampleTimeUs);
      }
      for (TrackOutput emsgTrackOutput : emsgTrackOutputs) {
        emsgTrackOutput.sampleMetadata(
            sampleTimeUs, C.BUFFER_FLAG_KEY_FRAME, sampleSize, /* offset= */ 0, null);
      }
    }
  }

  /** Parses a trex atom (defined in 14496-12). */
  private static Pair<Integer, DefaultSampleValues> parseTrex(ParsableByteArray trex) {
    trex.setPosition(Mp4Box.FULL_HEADER_SIZE);
    int trackId = trex.readInt();
    int defaultSampleDescriptionIndex = trex.readInt() - 1;
    int defaultSampleDuration = trex.readInt();
    int defaultSampleSize = trex.readInt();
    int defaultSampleFlags = trex.readInt();

    return Pair.create(
        trackId,
        new DefaultSampleValues(
            defaultSampleDescriptionIndex,
            defaultSampleDuration,
            defaultSampleSize,
            defaultSampleFlags));
  }

  /** Parses an mehd atom (defined in 14496-12). */
  private static long parseMehd(ParsableByteArray mehd) {
    mehd.setPosition(Mp4Box.HEADER_SIZE);
    int fullAtom = mehd.readInt();
    int version = BoxParser.parseFullBoxVersion(fullAtom);
    return version == 0 ? mehd.readUnsignedInt() : mehd.readUnsignedLongToLong();
  }

  private static void parseMoof(
      ContainerBox moof,
      SparseArray<TrackBundle> trackBundles,
      boolean haveSideloadedTrack,
      @Flags int flags,
      byte[] extendedTypeScratch)
      throws ParserException {
    int moofContainerChildrenSize = moof.containerChildren.size();
    for (int i = 0; i < moofContainerChildrenSize; i++) {
      ContainerBox child = moof.containerChildren.get(i);
      // TODO: Support multiple traf boxes per track in a single moof.
      if (child.type == Mp4Box.TYPE_traf) {
        parseTraf(child, trackBundles, haveSideloadedTrack, flags, extendedTypeScratch);
      }
    }
  }

  /** Parses a traf atom (defined in 14496-12). */
  private static void parseTraf(
      ContainerBox traf,
      SparseArray<TrackBundle> trackBundles,
      boolean haveSideloadedTrack,
      @Flags int flags,
      byte[] extendedTypeScratch)
      throws ParserException {
    LeafBox tfhd = checkNotNull(traf.getLeafBoxOfType(Mp4Box.TYPE_tfhd));
    @Nullable TrackBundle trackBundle = parseTfhd(tfhd.data, trackBundles, haveSideloadedTrack);
    if (trackBundle == null) {
      return;
    }

    TrackFragment fragment = trackBundle.fragment;
    long fragmentDecodeTime = fragment.nextFragmentDecodeTime;
    boolean fragmentDecodeTimeIncludesMoov = fragment.nextFragmentDecodeTimeIncludesMoov;
    trackBundle.resetFragmentInfo();
    trackBundle.currentlyInFragment = true;
    @Nullable LeafBox tfdtAtom = traf.getLeafBoxOfType(Mp4Box.TYPE_tfdt);
    if (tfdtAtom != null && (flags & FLAG_WORKAROUND_IGNORE_TFDT_BOX) == 0) {
      fragment.nextFragmentDecodeTime = parseTfdt(tfdtAtom.data);
      fragment.nextFragmentDecodeTimeIncludesMoov = true;
    } else {
      fragment.nextFragmentDecodeTime = fragmentDecodeTime;
      fragment.nextFragmentDecodeTimeIncludesMoov = fragmentDecodeTimeIncludesMoov;
    }

    parseTruns(traf, trackBundle, flags);

    @Nullable
    TrackEncryptionBox encryptionBox =
        trackBundle.moovSampleTable.track.getSampleDescriptionEncryptionBox(
            checkNotNull(fragment.header).sampleDescriptionIndex);

    @Nullable LeafBox saiz = traf.getLeafBoxOfType(Mp4Box.TYPE_saiz);
    if (saiz != null) {
      parseSaiz(checkNotNull(encryptionBox), saiz.data, fragment);
    }

    @Nullable LeafBox saio = traf.getLeafBoxOfType(Mp4Box.TYPE_saio);
    if (saio != null) {
      parseSaio(saio.data, fragment);
    }

    @Nullable LeafBox senc = traf.getLeafBoxOfType(Mp4Box.TYPE_senc);
    if (senc != null) {
      parseSenc(senc.data, fragment);
    }

    parseSampleGroups(traf, encryptionBox != null ? encryptionBox.schemeType : null, fragment);

    int leafChildrenSize = traf.leafChildren.size();
    for (int i = 0; i < leafChildrenSize; i++) {
      LeafBox atom = traf.leafChildren.get(i);
      if (atom.type == Mp4Box.TYPE_uuid) {
        parseUuid(atom.data, fragment, extendedTypeScratch);
      }
    }
  }

  private static void parseTruns(ContainerBox traf, TrackBundle trackBundle, @Flags int flags)
      throws ParserException {
    int trunCount = 0;
    int totalSampleCount = 0;
    List<LeafBox> leafChildren = traf.leafChildren;
    int leafChildrenSize = leafChildren.size();
    for (int i = 0; i < leafChildrenSize; i++) {
      LeafBox atom = leafChildren.get(i);
      if (atom.type == Mp4Box.TYPE_trun) {
        ParsableByteArray trunData = atom.data;
        trunData.setPosition(Mp4Box.FULL_HEADER_SIZE);
        int trunSampleCount = trunData.readUnsignedIntToInt();
        if (trunSampleCount > 0) {
          totalSampleCount += trunSampleCount;
          trunCount++;
        }
      }
    }
    trackBundle.currentTrackRunIndex = 0;
    trackBundle.currentSampleInTrackRun = 0;
    trackBundle.currentSampleIndex = 0;
    trackBundle.fragment.initTables(trunCount, totalSampleCount);

    int trunIndex = 0;
    int trunStartPosition = 0;
    for (int i = 0; i < leafChildrenSize; i++) {
      LeafBox trun = leafChildren.get(i);
      if (trun.type == Mp4Box.TYPE_trun) {
        trunStartPosition =
            parseTrun(trackBundle, trunIndex++, flags, trun.data, trunStartPosition);
      }
    }
  }

  private static void parseSaiz(
      TrackEncryptionBox encryptionBox, ParsableByteArray saiz, TrackFragment out)
      throws ParserException {
    int vectorSize = encryptionBox.perSampleIvSize;
    saiz.setPosition(Mp4Box.HEADER_SIZE);
    int fullAtom = saiz.readInt();
    int flags = BoxParser.parseFullBoxFlags(fullAtom);
    if ((flags & 0x01) == 1) {
      saiz.skipBytes(8);
    }
    int defaultSampleInfoSize = saiz.readUnsignedByte();

    int sampleCount = saiz.readUnsignedIntToInt();
    if (sampleCount > out.sampleCount) {
      throw ParserException.createForMalformedContainer(
          "Saiz sample count "
              + sampleCount
              + " is greater than fragment sample count"
              + out.sampleCount,
          /* cause= */ null);
    }

    int totalSize = 0;
    if (defaultSampleInfoSize == 0) {
      boolean[] sampleHasSubsampleEncryptionTable = out.sampleHasSubsampleEncryptionTable;
      for (int i = 0; i < sampleCount; i++) {
        int sampleInfoSize = saiz.readUnsignedByte();
        totalSize += sampleInfoSize;
        sampleHasSubsampleEncryptionTable[i] = sampleInfoSize > vectorSize;
      }
    } else {
      boolean subsampleEncryption = defaultSampleInfoSize > vectorSize;
      totalSize += defaultSampleInfoSize * sampleCount;
      Arrays.fill(out.sampleHasSubsampleEncryptionTable, 0, sampleCount, subsampleEncryption);
    }
    Arrays.fill(out.sampleHasSubsampleEncryptionTable, sampleCount, out.sampleCount, false);
    if (totalSize > 0) {
      out.initEncryptionData(totalSize);
    }
  }

  /**
   * Parses a saio atom (defined in 14496-12).
   *
   * @param saio The saio atom to decode.
   * @param out The {@link TrackFragment} to populate with data from the saio atom.
   */
  private static void parseSaio(ParsableByteArray saio, TrackFragment out) throws ParserException {
    saio.setPosition(Mp4Box.HEADER_SIZE);
    int fullAtom = saio.readInt();
    int flags = BoxParser.parseFullBoxFlags(fullAtom);
    if ((flags & 0x01) == 1) {
      saio.skipBytes(8);
    }

    int entryCount = saio.readUnsignedIntToInt();
    if (entryCount != 1) {
      // We only support one trun element currently, so always expect one entry.
      throw ParserException.createForMalformedContainer(
          "Unexpected saio entry count: " + entryCount, /* cause= */ null);
    }

    int version = BoxParser.parseFullBoxVersion(fullAtom);
    out.auxiliaryDataPosition +=
        version == 0 ? saio.readUnsignedInt() : saio.readUnsignedLongToLong();
  }

  /**
   * Parses a tfhd atom (defined in 14496-12), updates the corresponding {@link TrackFragment} and
   * returns the {@link TrackBundle} of the corresponding {@link Track}. If the tfhd does not refer
   * to any {@link TrackBundle}, {@code null} is returned and no changes are made.
   *
   * @param tfhd The tfhd atom to decode.
   * @param trackBundles The track bundles, one of which corresponds to the tfhd atom being parsed.
   * @param haveSideloadedTrack Whether {@code trackBundles} contains a single bundle corresponding
   *     to a side-loaded track.
   * @return The {@link TrackBundle} to which the {@link TrackFragment} belongs, or null if the tfhd
   *     does not refer to any {@link TrackBundle}.
   */
  @Nullable
  private static TrackBundle parseTfhd(
      ParsableByteArray tfhd, SparseArray<TrackBundle> trackBundles, boolean haveSideloadedTrack) {
    tfhd.setPosition(Mp4Box.HEADER_SIZE);
    int fullAtom = tfhd.readInt();
    int atomFlags = BoxParser.parseFullBoxFlags(fullAtom);
    int trackId = tfhd.readInt();
    @Nullable
    TrackBundle trackBundle =
        haveSideloadedTrack ? trackBundles.valueAt(0) : trackBundles.get(trackId);
    if (trackBundle == null) {
      return null;
    }
    if ((atomFlags & 0x01 /* base_data_offset_present */) != 0) {
      long baseDataPosition = tfhd.readUnsignedLongToLong();
      trackBundle.fragment.dataPosition = baseDataPosition;
      trackBundle.fragment.auxiliaryDataPosition = baseDataPosition;
    }

    DefaultSampleValues defaultSampleValues = trackBundle.defaultSampleValues;
    int defaultSampleDescriptionIndex =
        ((atomFlags & 0x02 /* default_sample_description_index_present */) != 0)
            ? tfhd.readInt() - 1
            : defaultSampleValues.sampleDescriptionIndex;
    int defaultSampleDuration =
        ((atomFlags & 0x08 /* default_sample_duration_present */) != 0)
            ? tfhd.readInt()
            : defaultSampleValues.duration;
    int defaultSampleSize =
        ((atomFlags & 0x10 /* default_sample_size_present */) != 0)
            ? tfhd.readInt()
            : defaultSampleValues.size;
    int defaultSampleFlags =
        ((atomFlags & 0x20 /* default_sample_flags_present */) != 0)
            ? tfhd.readInt()
            : defaultSampleValues.flags;
    trackBundle.fragment.header =
        new DefaultSampleValues(
            defaultSampleDescriptionIndex,
            defaultSampleDuration,
            defaultSampleSize,
            defaultSampleFlags);
    return trackBundle;
  }

  /**
   * Parses a tfdt atom (defined in 14496-12).
   *
   * @return baseMediaDecodeTime The sum of the decode durations of all earlier samples in the
   *     media, expressed in the media's timescale.
   */
  private static long parseTfdt(ParsableByteArray tfdt) {
    tfdt.setPosition(Mp4Box.HEADER_SIZE);
    int fullAtom = tfdt.readInt();
    int version = BoxParser.parseFullBoxVersion(fullAtom);
    return version == 1 ? tfdt.readUnsignedLongToLong() : tfdt.readUnsignedInt();
  }

  private static boolean isEdtsListDurationForEntireMediaTimeline(Track track) {
    // Currently we only support a single edit that moves the entire media timeline (indicated by
    // duration == 0 or (editListDurationUs + editListMediaTimeUs) >= track duration.
    // Other uses of edit lists are uncommon and unsupported.
    if (track.editListDurations == null
        || track.editListDurations.length != 1
        || track.editListMediaTimes == null) {
      return false;
    }
    if (track.editListDurations[0] == 0) {
      return true;
    }
    long editListDurationUs =
        Util.scaleLargeTimestamp(
            track.editListDurations[0], C.MICROS_PER_SECOND, track.movieTimescale);
    long editListMediaTimeUs =
        Util.scaleLargeTimestamp(track.editListMediaTimes[0], C.MICROS_PER_SECOND, track.timescale);
    return editListDurationUs + editListMediaTimeUs >= track.durationUs;
  }

  /**
   * Parses a trun atom (defined in 14496-12).
   *
   * @param trackBundle The {@link TrackBundle} that contains the {@link TrackFragment} into which
   *     parsed data should be placed.
   * @param index Index of the track run in the fragment.
   * @param flags Flags to allow any required workaround to be executed.
   * @param trun The trun atom to decode.
   * @return The starting position of samples for the next run.
   */
  private static int parseTrun(
      TrackBundle trackBundle,
      int index,
      @Flags int flags,
      ParsableByteArray trun,
      int trackRunStart)
      throws ParserException {
    trun.setPosition(Mp4Box.HEADER_SIZE);
    int fullAtom = trun.readInt();
    int atomFlags = BoxParser.parseFullBoxFlags(fullAtom);

    Track track = trackBundle.moovSampleTable.track;
    TrackFragment fragment = trackBundle.fragment;
    DefaultSampleValues defaultSampleValues = castNonNull(fragment.header);

    fragment.trunLength[index] = trun.readUnsignedIntToInt();
    fragment.trunDataPosition[index] = fragment.dataPosition;
    if ((atomFlags & 0x01 /* data_offset_present */) != 0) {
      fragment.trunDataPosition[index] += trun.readInt();
    }

    boolean firstSampleFlagsPresent = (atomFlags & 0x04 /* first_sample_flags_present */) != 0;
    int firstSampleFlags = defaultSampleValues.flags;
    if (firstSampleFlagsPresent) {
      firstSampleFlags = trun.readInt();
    }

    boolean sampleDurationsPresent = (atomFlags & 0x100 /* sample_duration_present */) != 0;
    boolean sampleSizesPresent = (atomFlags & 0x200 /* sample_size_present */) != 0;
    boolean sampleFlagsPresent = (atomFlags & 0x400 /* sample_flags_present */) != 0;
    boolean sampleCompositionTimeOffsetsPresent =
        (atomFlags & 0x800 /* sample_composition_time_offsets_present */) != 0;

    // Offset to the entire video timeline. In the presence of B-frames this is usually used to
    // ensure that the first frame's presentation timestamp is zero.
    long edtsOffset = 0;

    // Currently we only support a single edit that moves the entire media timeline.
    if (isEdtsListDurationForEntireMediaTimeline(track)) {
      edtsOffset = castNonNull(track.editListMediaTimes)[0];
    }

    int[] sampleSizeTable = fragment.sampleSizeTable;
    long[] samplePresentationTimesUs = fragment.samplePresentationTimesUs;
    boolean[] sampleIsSyncFrameTable = fragment.sampleIsSyncFrameTable;

    boolean workaroundEveryVideoFrameIsSyncFrame =
        track.type == C.TRACK_TYPE_VIDEO
            && (flags & FLAG_WORKAROUND_EVERY_VIDEO_FRAME_IS_SYNC_FRAME) != 0;

    int trackRunEnd = trackRunStart + fragment.trunLength[index];
    long timescale = track.timescale;
    long cumulativeTime = fragment.nextFragmentDecodeTime;
    for (int i = trackRunStart; i < trackRunEnd; i++) {
      // Use trun values if present, otherwise tfhd, otherwise trex.
      int sampleDuration =
          checkNonNegative(sampleDurationsPresent ? trun.readInt() : defaultSampleValues.duration);
      int sampleSize =
          checkNonNegative(sampleSizesPresent ? trun.readInt() : defaultSampleValues.size);
      int sampleFlags =
          sampleFlagsPresent
              ? trun.readInt()
              : (i == 0 && firstSampleFlagsPresent) ? firstSampleFlags : defaultSampleValues.flags;
      int sampleCompositionTimeOffset = 0;
      if (sampleCompositionTimeOffsetsPresent) {
        // The BMFF spec (ISO 14496-12) states that sample offsets should be unsigned integers in
        // version 0 trun boxes, however a significant number of streams violate the spec and use
        // signed integers instead. It's safe to always decode sample offsets as signed integers
        // here, because unsigned integers will still be parsed correctly (unless their top bit is
        // set, which is never true in practice because sample offsets are always small).
        sampleCompositionTimeOffset = trun.readInt();
      }
      long samplePresentationTime = cumulativeTime + sampleCompositionTimeOffset - edtsOffset;
      samplePresentationTimesUs[i] =
          Util.scaleLargeTimestamp(samplePresentationTime, C.MICROS_PER_SECOND, timescale);
      if (!fragment.nextFragmentDecodeTimeIncludesMoov) {
        samplePresentationTimesUs[i] += trackBundle.moovSampleTable.durationUs;
      }
      sampleSizeTable[i] = sampleSize;
      sampleIsSyncFrameTable[i] =
          ((sampleFlags >> 16) & 0x1) == 0 && (!workaroundEveryVideoFrameIsSyncFrame || i == 0);
      cumulativeTime += sampleDuration;
    }
    fragment.nextFragmentDecodeTime = cumulativeTime;
    return trackRunEnd;
  }

  private static int checkNonNegative(int value) throws ParserException {
    if (value < 0) {
      throw ParserException.createForMalformedContainer(
          "Unexpected negative value: " + value, /* cause= */ null);
    }
    return value;
  }

  private static void parseUuid(
      ParsableByteArray uuid, TrackFragment out, byte[] extendedTypeScratch)
      throws ParserException {
    uuid.setPosition(Mp4Box.HEADER_SIZE);
    uuid.readBytes(extendedTypeScratch, 0, 16);

    // Currently this parser only supports Microsoft's PIFF SampleEncryptionBox.
    if (!Arrays.equals(extendedTypeScratch, PIFF_SAMPLE_ENCRYPTION_BOX_EXTENDED_TYPE)) {
      return;
    }

    // Except for the extended type, this box is identical to a SENC box. See "Portable encoding of
    // audio-video objects: The Protected Interoperable File Format (PIFF), John A. Bocharov et al,
    // Section 5.3.2.1."
    parseSenc(uuid, 16, out);
  }

  private static void parseSenc(ParsableByteArray senc, TrackFragment out) throws ParserException {
    parseSenc(senc, 0, out);
  }

  private static void parseSenc(ParsableByteArray senc, int offset, TrackFragment out)
      throws ParserException {
    senc.setPosition(Mp4Box.HEADER_SIZE + offset);
    int fullAtom = senc.readInt();
    int flags = BoxParser.parseFullBoxFlags(fullAtom);

    if ((flags & 0x01 /* override_track_encryption_box_parameters */) != 0) {
      // TODO: Implement this.
      throw ParserException.createForUnsupportedContainerFeature(
          "Overriding TrackEncryptionBox parameters is unsupported.");
    }

    boolean subsampleEncryption = (flags & 0x02 /* use_subsample_encryption */) != 0;
    int sampleCount = senc.readUnsignedIntToInt();
    if (sampleCount == 0) {
      // Samples are unencrypted.
      Arrays.fill(out.sampleHasSubsampleEncryptionTable, 0, out.sampleCount, false);
      return;
    } else if (sampleCount != out.sampleCount) {
      throw ParserException.createForMalformedContainer(
          "Senc sample count "
              + sampleCount
              + " is different from fragment sample count"
              + out.sampleCount,
          /* cause= */ null);
    }

    Arrays.fill(out.sampleHasSubsampleEncryptionTable, 0, sampleCount, subsampleEncryption);
    out.initEncryptionData(senc.bytesLeft());
    out.fillEncryptionData(senc);
  }

  private static void parseSampleGroups(
      ContainerBox traf, @Nullable String schemeType, TrackFragment out) throws ParserException {
    // Find sbgp and sgpd boxes with grouping_type == seig.
    @Nullable ParsableByteArray sbgp = null;
    @Nullable ParsableByteArray sgpd = null;
    for (int i = 0; i < traf.leafChildren.size(); i++) {
      LeafBox leafAtom = traf.leafChildren.get(i);
      ParsableByteArray leafAtomData = leafAtom.data;
      if (leafAtom.type == Mp4Box.TYPE_sbgp) {
        leafAtomData.setPosition(Mp4Box.FULL_HEADER_SIZE);
        if (leafAtomData.readInt() == SAMPLE_GROUP_TYPE_seig) {
          sbgp = leafAtomData;
        }
      } else if (leafAtom.type == Mp4Box.TYPE_sgpd) {
        leafAtomData.setPosition(Mp4Box.FULL_HEADER_SIZE);
        if (leafAtomData.readInt() == SAMPLE_GROUP_TYPE_seig) {
          sgpd = leafAtomData;
        }
      }
    }
    if (sbgp == null || sgpd == null) {
      return;
    }

    sbgp.setPosition(Mp4Box.HEADER_SIZE);
    int sbgpVersion = BoxParser.parseFullBoxVersion(sbgp.readInt());
    sbgp.skipBytes(4); // grouping_type == seig.
    if (sbgpVersion == 1) {
      sbgp.skipBytes(4); // grouping_type_parameter.
    }
    if (sbgp.readInt() != 1) { // entry_count.
      throw ParserException.createForUnsupportedContainerFeature(
          "Entry count in sbgp != 1 (unsupported).");
    }

    sgpd.setPosition(Mp4Box.HEADER_SIZE);
    int sgpdVersion = BoxParser.parseFullBoxVersion(sgpd.readInt());
    sgpd.skipBytes(4); // grouping_type == seig.
    if (sgpdVersion == 1) {
      if (sgpd.readUnsignedInt() == 0) {
        throw ParserException.createForUnsupportedContainerFeature(
            "Variable length description in sgpd found (unsupported)");
      }
    } else if (sgpdVersion >= 2) {
      sgpd.skipBytes(4); // default_sample_description_index.
    }
    if (sgpd.readUnsignedInt() != 1) { // entry_count.
      throw ParserException.createForUnsupportedContainerFeature(
          "Entry count in sgpd != 1 (unsupported).");
    }

    // CencSampleEncryptionInformationGroupEntry
    sgpd.skipBytes(1); // reserved = 0.
    int patternByte = sgpd.readUnsignedByte();
    int cryptByteBlock = (patternByte & 0xF0) >> 4;
    int skipByteBlock = patternByte & 0x0F;
    boolean isProtected = sgpd.readUnsignedByte() == 1;
    if (!isProtected) {
      return;
    }
    int perSampleIvSize = sgpd.readUnsignedByte();
    byte[] keyId = new byte[16];
    sgpd.readBytes(keyId, 0, keyId.length);
    @Nullable byte[] constantIv = null;
    if (perSampleIvSize == 0) {
      int constantIvSize = sgpd.readUnsignedByte();
      constantIv = new byte[constantIvSize];
      sgpd.readBytes(constantIv, 0, constantIvSize);
    }
    out.definesEncryptionData = true;
    out.trackEncryptionBox =
        new TrackEncryptionBox(
            isProtected,
            schemeType,
            perSampleIvSize,
            keyId,
            cryptByteBlock,
            skipByteBlock,
            constantIv);
  }

  /**
   * Parses a sidx atom (defined in 14496-12).
   *
   * @param atom The atom data.
   * @param inputPosition The input position of the first byte after the atom.
   * @return A pair consisting of the earliest presentation time in microseconds, and the parsed
   *     {@link ChunkIndex}.
   */
  private static Pair<Long, ChunkIndex> parseSidx(ParsableByteArray atom, long inputPosition)
      throws ParserException {
    atom.setPosition(Mp4Box.HEADER_SIZE);
    int fullAtom = atom.readInt();
    int version = BoxParser.parseFullBoxVersion(fullAtom);

    atom.skipBytes(4);
    long timescale = atom.readUnsignedInt();
    long earliestPresentationTime;
    long offset = inputPosition;
    if (version == 0) {
      earliestPresentationTime = atom.readUnsignedInt();
      offset += atom.readUnsignedInt();
    } else {
      earliestPresentationTime = atom.readUnsignedLongToLong();
      offset += atom.readUnsignedLongToLong();
    }
    long earliestPresentationTimeUs =
        Util.scaleLargeTimestamp(earliestPresentationTime, C.MICROS_PER_SECOND, timescale);

    atom.skipBytes(2);

    int referenceCount = atom.readUnsignedShort();
    int[] sizes = new int[referenceCount];
    long[] offsets = new long[referenceCount];
    long[] durationsUs = new long[referenceCount];
    long[] timesUs = new long[referenceCount];

    long time = earliestPresentationTime;
    long timeUs = earliestPresentationTimeUs;
    for (int i = 0; i < referenceCount; i++) {
      int firstInt = atom.readInt();

      int type = 0x80000000 & firstInt;
      if (type != 0) {
        throw ParserException.createForMalformedContainer(
            "Unhandled indirect reference", /* cause= */ null);
      }
      long referenceDuration = atom.readUnsignedInt();

      sizes[i] = 0x7FFFFFFF & firstInt;
      offsets[i] = offset;

      // Calculate time and duration values such that any rounding errors are consistent. i.e. That
      // timesUs[i] + durationsUs[i] == timesUs[i + 1].
      timesUs[i] = timeUs;
      time += referenceDuration;
      timeUs = Util.scaleLargeTimestamp(time, C.MICROS_PER_SECOND, timescale);
      durationsUs[i] = timeUs - timesUs[i];

      atom.skipBytes(4);
      offset += sizes[i];
    }

    return Pair.create(
        earliestPresentationTimeUs, new ChunkIndex(sizes, offsets, durationsUs, timesUs));
  }

  private void readEncryptionData(ExtractorInput input) throws IOException {
    @Nullable TrackBundle nextTrackBundle = null;
    long nextDataOffset = Long.MAX_VALUE;
    int trackBundlesSize = trackBundles.size();
    for (int i = 0; i < trackBundlesSize; i++) {
      TrackFragment trackFragment = trackBundles.valueAt(i).fragment;
      if (trackFragment.sampleEncryptionDataNeedsFill
          && trackFragment.auxiliaryDataPosition < nextDataOffset) {
        nextDataOffset = trackFragment.auxiliaryDataPosition;
        nextTrackBundle = trackBundles.valueAt(i);
      }
    }
    if (nextTrackBundle == null) {
      parserState = STATE_READING_SAMPLE_START;
      return;
    }
    int bytesToSkip = (int) (nextDataOffset - input.getPosition());
    if (bytesToSkip < 0) {
      throw ParserException.createForMalformedContainer(
          "Offset to encryption data was negative.", /* cause= */ null);
    }
    input.skipFully(bytesToSkip);
    nextTrackBundle.fragment.fillEncryptionData(input);
  }

  /**
   * Attempts to read the next sample in the current mdat atom. The read sample may be output or
   * skipped.
   *
   * <p>If there are no more samples in the current mdat atom then the parser state is transitioned
   * to {@link #STATE_READING_ATOM_HEADER} and {@code false} is returned.
   *
   * <p>It is possible for a sample to be partially read in the case that an exception is thrown. In
   * this case the method can be called again to read the remainder of the sample.
   *
   * @param input The {@link ExtractorInput} from which to read data.
   * @return Whether a sample was read. The read sample may have been output or skipped. False
   *     indicates that there are no samples left to read in the current mdat.
   * @throws IOException If an error occurs reading from the input.
   */
  private boolean readSample(ExtractorInput input) throws IOException {
    @Nullable TrackBundle trackBundle = currentTrackBundle;
    if (trackBundle == null) {
      trackBundle = getNextTrackBundle(trackBundles);
      if (trackBundle == null) {
        // We've run out of samples in the current mdat. Discard any trailing data and prepare to
        // read the header of the next atom.
        int bytesToSkip = (int) (endOfMdatPosition - input.getPosition());
        if (bytesToSkip < 0) {
          throw ParserException.createForMalformedContainer(
              "Offset to end of mdat was negative.", /* cause= */ null);
        }
        input.skipFully(bytesToSkip);
        enterReadingAtomHeaderState();
        return false;
      }

      long nextDataPosition = trackBundle.getCurrentSampleOffset();
      // We skip bytes preceding the next sample to read.
      int bytesToSkip = (int) (nextDataPosition - input.getPosition());
      if (bytesToSkip < 0) {
        // Assume the sample data must be contiguous in the mdat with no preceding data.
        Log.w(TAG, "Ignoring negative offset to sample data.");
        bytesToSkip = 0;
      }
      input.skipFully(bytesToSkip);
      currentTrackBundle = trackBundle;
    }
    if (parserState == STATE_READING_SAMPLE_START) {
      sampleSize = trackBundle.getCurrentSampleSize();
      // We must check all NAL units in the Fragmented MP4 sample for dependencies.
      // When reading sample dependencies is disabled, or codec is not supported,
      // set isSampleDependedOn = true and skip parsing the payload bytes.
      isSampleDependedOn =
          !canReadWithinGopSampleDependencies(trackBundle.moovSampleTable.track.format);

      if (trackBundle.currentSampleIndex < trackBundle.firstSampleToOutputIndex) {
        input.skipFully(sampleSize);
        trackBundle.skipSampleEncryptionData();
        if (!trackBundle.next()) {
          currentTrackBundle = null;
        }
        parserState = STATE_READING_SAMPLE_START;
        return true;
      }

      if (trackBundle.moovSampleTable.track.sampleTransformation
          == Track.TRANSFORMATION_CEA608_CDAT) {
        sampleSize -= Mp4Box.HEADER_SIZE;
        input.skipFully(Mp4Box.HEADER_SIZE);
      }

      if (MimeTypes.AUDIO_AC4.equals(trackBundle.moovSampleTable.track.format.sampleMimeType)) {
        // AC4 samples need to be prefixed with a clear sample header.
        sampleBytesWritten =
            trackBundle.outputSampleEncryptionData(sampleSize, Ac4Util.SAMPLE_HEADER_SIZE);
        Ac4Util.getAc4SampleHeader(sampleSize, scratch);
        trackBundle.output.sampleData(scratch, Ac4Util.SAMPLE_HEADER_SIZE);
        sampleBytesWritten += Ac4Util.SAMPLE_HEADER_SIZE;
      } else {
        sampleBytesWritten =
            trackBundle.outputSampleEncryptionData(sampleSize, /* clearHeaderSize= */ 0);
      }
      sampleSize += sampleBytesWritten;
      parserState = STATE_READING_SAMPLE_CONTINUE;
      sampleCurrentNalBytesRemaining = 0;
    }

    Track track = trackBundle.moovSampleTable.track;
    TrackOutput output = trackBundle.output;
    long sampleTimeUs = trackBundle.getCurrentSamplePresentationTimeUs();
    if (timestampAdjuster != null) {
      sampleTimeUs = timestampAdjuster.adjustSampleTimestamp(sampleTimeUs);
    }
    if (track.nalUnitLengthFieldLength != 0) {
      // Zero the top three bytes of the array that we'll use to decode nal unit lengths, in case
      // they're only 1 or 2 bytes long.
      byte[] nalPrefixData = nalPrefix.getData();
      nalPrefixData[0] = 0;
      nalPrefixData[1] = 0;
      nalPrefixData[2] = 0;
      int nalUnitLengthFieldLengthDiff = 4 - track.nalUnitLengthFieldLength;
      // NAL units are length delimited, but the decoder requires start code delimited units.
      // Loop until we've written the sample to the track output, replacing length delimiters with
      // start codes as we encounter them.
      while (sampleBytesWritten < sampleSize) {
        if (sampleCurrentNalBytesRemaining == 0) {
          int numberOfNalUnitHeaderBytesToRead = 0;
          if (ceaTrackOutputs.length > 0 || !isSampleDependedOn) {
            // Try to read the NAL unit header if we're parsing captions or sample dependencies.
            int nalUnitHeaderSize = NalUnitUtil.numberOfBytesInNalUnitHeader(track.format);
            if (track.nalUnitLengthFieldLength + nalUnitHeaderSize
                <= sampleSize - sampleBytesWritten) {
              // In some malformed videos with padding, the NAL unit may be empty.
              // See b/383201567#comment20
              // Only try to read the header if there are enough bytes in this sample.
              numberOfNalUnitHeaderBytesToRead = nalUnitHeaderSize;
            }
          }
          // Read numberOfNalUnitHeaderBytesToRead in the same readFully call that reads the NAL
          // length. This ensures sampleBytesRead, sampleBytesWritten and isSampleDependedOn remain
          // in a consistent state if we have read failures.
          int nalUnitPrefixLength =
              track.nalUnitLengthFieldLength + numberOfNalUnitHeaderBytesToRead;
          // Read the NAL length so that we know where we find the next one, and its type.
          input.readFully(nalPrefixData, nalUnitLengthFieldLengthDiff, nalUnitPrefixLength);
          nalPrefix.setPosition(0);
          int nalLengthInt = nalPrefix.readInt();
          if (nalLengthInt < 0) {
            throw ParserException.createForMalformedContainer(
                "Invalid NAL length", /* cause= */ null);
          }
          sampleCurrentNalBytesRemaining = nalLengthInt - numberOfNalUnitHeaderBytesToRead;
          // Write a start code for the current NAL unit.
          nalStartCode.setPosition(0);
          output.sampleData(nalStartCode, 4);
          sampleBytesWritten += 4;
          sampleSize += nalUnitLengthFieldLengthDiff;
          processSeiNalUnitPayload =
              ceaTrackOutputs.length > 0
                  && numberOfNalUnitHeaderBytesToRead > 0
                  && NalUnitUtil.isNalUnitSei(track.format, nalPrefixData[4]);
          // Write the extra NAL unit bytes to the output.
          output.sampleData(nalPrefix, numberOfNalUnitHeaderBytesToRead);
          sampleBytesWritten += numberOfNalUnitHeaderBytesToRead;
          if (numberOfNalUnitHeaderBytesToRead > 0
              && !isSampleDependedOn
              && NalUnitUtil.isDependedOn(
                  nalPrefixData,
                  /* offset= */ 4,
                  /* length= */ numberOfNalUnitHeaderBytesToRead,
                  track.format)) {
            isSampleDependedOn = true;
          }
        } else {
          int writtenBytes;
          if (processSeiNalUnitPayload) {
            // Read and write the remaining payload of the SEI NAL unit.
            nalUnitWithoutHeaderBuffer.reset(sampleCurrentNalBytesRemaining);
            input.readFully(
                nalUnitWithoutHeaderBuffer.getData(), 0, sampleCurrentNalBytesRemaining);
            output.sampleData(nalUnitWithoutHeaderBuffer, sampleCurrentNalBytesRemaining);
            writtenBytes = sampleCurrentNalBytesRemaining;
            // Unescape and process the SEI NAL unit.
            int unescapedLength =
                NalUnitUtil.unescapeStream(
                    nalUnitWithoutHeaderBuffer.getData(), nalUnitWithoutHeaderBuffer.limit());
            nalUnitWithoutHeaderBuffer.setPosition(0);
            nalUnitWithoutHeaderBuffer.setLimit(unescapedLength);

            if (track.format.maxNumReorderSamples == Format.NO_VALUE) {
              if (reorderingBufferQueue.getMaxSize() != 0) {
                reorderingBufferQueue.setMaxSize(0);
              }
            } else if (reorderingBufferQueue.getMaxSize() != track.format.maxNumReorderSamples) {
              reorderingBufferQueue.setMaxSize(track.format.maxNumReorderSamples);
            }
            reorderingBufferQueue.add(sampleTimeUs, nalUnitWithoutHeaderBuffer);

            if ((trackBundle.getCurrentSampleFlags() & C.BUFFER_FLAG_END_OF_STREAM) != 0) {
              reorderingBufferQueue.flush();
            }
          } else {
            // Write the payload of the NAL unit.
            writtenBytes = output.sampleData(input, sampleCurrentNalBytesRemaining, false);
          }
          sampleBytesWritten += writtenBytes;
          sampleCurrentNalBytesRemaining -= writtenBytes;
        }
      }
    } else {
      while (sampleBytesWritten < sampleSize) {
        int writtenBytes = output.sampleData(input, sampleSize - sampleBytesWritten, false);
        sampleBytesWritten += writtenBytes;
      }
    }

    @C.BufferFlags int sampleFlags = trackBundle.getCurrentSampleFlags();
    if (!isSampleDependedOn) {
      sampleFlags |= C.BUFFER_FLAG_NOT_DEPENDED_ON;
    }

    // Encryption data.
    @Nullable TrackOutput.CryptoData cryptoData = null;
    @Nullable TrackEncryptionBox encryptionBox = trackBundle.getEncryptionBoxIfEncrypted();
    if (encryptionBox != null) {
      cryptoData = encryptionBox.cryptoData;
    }

    output.sampleMetadata(sampleTimeUs, sampleFlags, sampleSize, 0, cryptoData);

    // After we have the sampleTimeUs, we can commit all the pending metadata samples
    outputPendingMetadataSamples(sampleTimeUs);
    if (!trackBundle.next()) {
      currentTrackBundle = null;
    }
    parserState = STATE_READING_SAMPLE_START;
    return true;
  }

  /**
   * Returns whether reading within GOP sample dependencies is enabled for the sample {@link
   * Format}.
   */
  private boolean canReadWithinGopSampleDependencies(Format format) {
    if (Objects.equals(format.sampleMimeType, MimeTypes.VIDEO_H264)) {
      return (flags & FLAG_READ_WITHIN_GOP_SAMPLE_DEPENDENCIES) != 0;
    }
    if (Objects.equals(format.sampleMimeType, MimeTypes.VIDEO_H265)) {
      return (flags & FLAG_READ_WITHIN_GOP_SAMPLE_DEPENDENCIES_H265) != 0;
    }
    return false;
  }

  /**
   * Called immediately after outputting a non-metadata sample, to output any pending metadata
   * samples.
   *
   * @param sampleTimeUs The timestamp of the non-metadata sample that was just output.
   */
  private void outputPendingMetadataSamples(long sampleTimeUs) {
    while (!pendingMetadataSampleInfos.isEmpty()) {
      MetadataSampleInfo metadataSampleInfo = pendingMetadataSampleInfos.removeFirst();
      pendingMetadataSampleBytes -= metadataSampleInfo.size;
      long metadataSampleTimeUs = metadataSampleInfo.sampleTimeUs;
      if (metadataSampleInfo.sampleTimeIsRelative) {
        // The metadata sample timestamp is relative to the timestamp of the non-metadata sample
        // that was just output. Make it absolute.
        metadataSampleTimeUs += sampleTimeUs;
      }
      if (timestampAdjuster != null) {
        metadataSampleTimeUs = timestampAdjuster.adjustSampleTimestamp(metadataSampleTimeUs);
      }
      for (TrackOutput emsgTrackOutput : emsgTrackOutputs) {
        emsgTrackOutput.sampleMetadata(
            metadataSampleTimeUs,
            C.BUFFER_FLAG_KEY_FRAME,
            metadataSampleInfo.size,
            pendingMetadataSampleBytes,
            null);
      }
    }
  }

  /**
   * Returns the {@link TrackBundle} whose sample has the earliest file position out of those yet to
   * be consumed, or null if all have been consumed.
   */
  @Nullable
  private static TrackBundle getNextTrackBundle(SparseArray<TrackBundle> trackBundles) {
    @Nullable TrackBundle nextTrackBundle = null;
    long nextSampleOffset = Long.MAX_VALUE;

    int trackBundlesSize = trackBundles.size();
    for (int i = 0; i < trackBundlesSize; i++) {
      TrackBundle trackBundle = trackBundles.valueAt(i);
      if ((!trackBundle.currentlyInFragment
              && trackBundle.currentSampleIndex == trackBundle.moovSampleTable.sampleCount)
          || (trackBundle.currentlyInFragment
              && trackBundle.currentTrackRunIndex == trackBundle.fragment.trunCount)) {
        // This track sample table or fragment contains no more runs in the next mdat box.
      } else {
        long sampleOffset = trackBundle.getCurrentSampleOffset();
        if (sampleOffset < nextSampleOffset) {
          nextTrackBundle = trackBundle;
          nextSampleOffset = sampleOffset;
        }
      }
    }
    return nextTrackBundle;
  }

  /** Returns DrmInitData from leaf atoms. */
  @Nullable
  private static DrmInitData getDrmInitDataFromAtoms(List<LeafBox> leafChildren) {
    @Nullable ArrayList<SchemeData> schemeDatas = null;
    int leafChildrenSize = leafChildren.size();
    for (int i = 0; i < leafChildrenSize; i++) {
      LeafBox child = leafChildren.get(i);
      if (child.type == Mp4Box.TYPE_pssh) {
        if (schemeDatas == null) {
          schemeDatas = new ArrayList<>();
        }
        byte[] psshData = child.data.getData();
        @Nullable UUID uuid = PsshAtomUtil.parseUuid(psshData);
        if (uuid == null) {
          Log.w(TAG, "Skipped pssh atom (failed to extract uuid)");
        } else {
          schemeDatas.add(new SchemeData(uuid, MimeTypes.VIDEO_MP4, psshData));
        }
      }
    }
    return schemeDatas == null ? null : new DrmInitData(schemeDatas);
  }

  /** Returns whether the extractor should decode a leaf atom with type {@code atom}. */
  private static boolean shouldParseLeafAtom(int atom) {
    return atom == Mp4Box.TYPE_hdlr
        || atom == Mp4Box.TYPE_mdhd
        || atom == Mp4Box.TYPE_mvhd
        || atom == Mp4Box.TYPE_sidx
        || atom == Mp4Box.TYPE_stsd
        || atom == Mp4Box.TYPE_stts
        || atom == Mp4Box.TYPE_ctts
        || atom == Mp4Box.TYPE_stsc
        || atom == Mp4Box.TYPE_stsz
        || atom == Mp4Box.TYPE_stz2
        || atom == Mp4Box.TYPE_stco
        || atom == Mp4Box.TYPE_co64
        || atom == Mp4Box.TYPE_stss
        || atom == Mp4Box.TYPE_tfdt
        || atom == Mp4Box.TYPE_tfhd
        || atom == Mp4Box.TYPE_tkhd
        || atom == Mp4Box.TYPE_trex
        || atom == Mp4Box.TYPE_trun
        || atom == Mp4Box.TYPE_pssh
        || atom == Mp4Box.TYPE_saiz
        || atom == Mp4Box.TYPE_saio
        || atom == Mp4Box.TYPE_senc
        || atom == Mp4Box.TYPE_uuid
        || atom == Mp4Box.TYPE_sbgp
        || atom == Mp4Box.TYPE_sgpd
        || atom == Mp4Box.TYPE_elst
        || atom == Mp4Box.TYPE_mehd
        || atom == Mp4Box.TYPE_emsg;
  }

  /** Returns whether the extractor should decode a container atom with type {@code atom}. */
  private static boolean shouldParseContainerAtom(int atom) {
    return atom == Mp4Box.TYPE_moov
        || atom == Mp4Box.TYPE_trak
        || atom == Mp4Box.TYPE_mdia
        || atom == Mp4Box.TYPE_minf
        || atom == Mp4Box.TYPE_stbl
        || atom == Mp4Box.TYPE_moof
        || atom == Mp4Box.TYPE_traf
        || atom == Mp4Box.TYPE_mvex
        || atom == Mp4Box.TYPE_edts;
  }

  /** Holds data corresponding to a metadata sample. */
  private static final class MetadataSampleInfo {

    public final long sampleTimeUs;
    public final boolean sampleTimeIsRelative;
    public final int size;

    public MetadataSampleInfo(long sampleTimeUs, boolean sampleTimeIsRelative, int size) {
      this.sampleTimeUs = sampleTimeUs;
      this.sampleTimeIsRelative = sampleTimeIsRelative;
      this.size = size;
    }
  }

  /** Holds data corresponding to a single track. */
  private static final class TrackBundle {

    private static final int SINGLE_SUBSAMPLE_ENCRYPTION_DATA_LENGTH = 8;

    public final TrackOutput output;
    public final TrackFragment fragment;
    public final ParsableByteArray scratch;

    public TrackSampleTable moovSampleTable;
    public DefaultSampleValues defaultSampleValues;
    public int currentSampleIndex;
    public int currentSampleInTrackRun;
    public int currentTrackRunIndex;
    public int firstSampleToOutputIndex;

    private final String containerMimeType;
    private final ParsableByteArray encryptionSignalByte;
    private final ParsableByteArray defaultInitializationVector;

    private boolean currentlyInFragment;

    public TrackBundle(
        TrackOutput output,
        TrackSampleTable moovSampleTable,
        DefaultSampleValues defaultSampleValues,
        String containerMimeType) {
      this.output = output;
      this.moovSampleTable = moovSampleTable;
      this.defaultSampleValues = defaultSampleValues;
      this.containerMimeType = containerMimeType;
      fragment = new TrackFragment();
      scratch = new ParsableByteArray();
      encryptionSignalByte = new ParsableByteArray(1);
      defaultInitializationVector = new ParsableByteArray();
      reset(moovSampleTable, defaultSampleValues);
    }

    public void reset(TrackSampleTable moovSampleTable, DefaultSampleValues defaultSampleValues) {
      this.moovSampleTable = moovSampleTable;
      this.defaultSampleValues = defaultSampleValues;
      Format format =
          moovSampleTable.track.format.buildUpon().setContainerMimeType(containerMimeType).build();
      output.format(format);
      resetFragmentInfo();
    }

    public void updateDrmInitData(DrmInitData drmInitData) {
      @Nullable
      TrackEncryptionBox encryptionBox =
          moovSampleTable.track.getSampleDescriptionEncryptionBox(
              castNonNull(fragment.header).sampleDescriptionIndex);
      @Nullable String schemeType = encryptionBox != null ? encryptionBox.schemeType : null;
      DrmInitData updatedDrmInitData = drmInitData.copyWithSchemeType(schemeType);
      Format format =
          moovSampleTable
              .track
              .format
              .buildUpon()
              .setContainerMimeType(containerMimeType)
              .setDrmInitData(updatedDrmInitData)
              .build();
      output.format(format);
    }

    /** Resets the current fragment, sample indices and {@link #currentlyInFragment} boolean. */
    public void resetFragmentInfo() {
      fragment.reset();
      currentSampleIndex = 0;
      currentTrackRunIndex = 0;
      currentSampleInTrackRun = 0;
      firstSampleToOutputIndex = 0;
      currentlyInFragment = false;
    }

    /**
     * Advances {@link #firstSampleToOutputIndex} to point to the sync sample at or before the
     * specified seek time in the current fragment.
     *
     * @param timeUs The seek time, in microseconds.
     */
    public void seek(long timeUs) {
      int searchIndex = currentSampleIndex;
      while (searchIndex < fragment.sampleCount
          && fragment.getSamplePresentationTimeUs(searchIndex) <= timeUs) {
        if (fragment.sampleIsSyncFrameTable[searchIndex]) {
          firstSampleToOutputIndex = searchIndex;
        }
        searchIndex++;
      }
    }

    /** Returns the presentation time of the current sample in microseconds. */
    public long getCurrentSamplePresentationTimeUs() {
      return !currentlyInFragment
          ? moovSampleTable.timestampsUs[currentSampleIndex]
          : fragment.getSamplePresentationTimeUs(currentSampleIndex);
    }

    /** Returns the byte offset of the current sample. */
    public long getCurrentSampleOffset() {
      return !currentlyInFragment
          ? moovSampleTable.offsets[currentSampleIndex]
          : fragment.trunDataPosition[currentTrackRunIndex];
    }

    /** Returns the size of the current sample in bytes. */
    public int getCurrentSampleSize() {
      return !currentlyInFragment
          ? moovSampleTable.sizes[currentSampleIndex]
          : fragment.sampleSizeTable[currentSampleIndex];
    }

    /** Returns the {@link C.BufferFlags} corresponding to the current sample. */
    public @C.BufferFlags int getCurrentSampleFlags() {
      int flags =
          !currentlyInFragment
              ? moovSampleTable.flags[currentSampleIndex]
              : (fragment.sampleIsSyncFrameTable[currentSampleIndex] ? C.BUFFER_FLAG_KEY_FRAME : 0);
      if (getEncryptionBoxIfEncrypted() != null) {
        flags |= C.BUFFER_FLAG_ENCRYPTED;
      }
      return flags;
    }

    /**
     * Advances the indices in the bundle to point to the next sample in the sample table (if it has
     * not reached the fragments yet) or in the current fragment.
     *
     * <p>If the current sample is the last one in the sample table, then the advanced state will be
     * {@code currentSampleIndex == moovSampleTable.sampleCount}. If the current sample is the last
     * one in the current fragment, then the advanced state will be {@code currentSampleIndex ==
     * fragment.sampleCount}, {@code currentTrackRunIndex == fragment.trunCount} and {@code
     * #currentSampleInTrackRun == 0}.
     *
     * @return Whether this {@link TrackBundle} can be used to read the next sample without
     *     recomputing the next {@link TrackBundle}.
     */
    public boolean next() {
      currentSampleIndex++;
      if (!currentlyInFragment) {
        return false;
      }
      currentSampleInTrackRun++;
      if (currentSampleInTrackRun == fragment.trunLength[currentTrackRunIndex]) {
        currentTrackRunIndex++;
        currentSampleInTrackRun = 0;
        return false;
      }
      return true;
    }

    /**
     * Outputs the encryption data for the current sample.
     *
     * <p>This is not supported yet for samples specified in the sample table.
     *
     * @param sampleSize The size of the current sample in bytes, excluding any additional clear
     *     header that will be prefixed to the sample by the extractor.
     * @param clearHeaderSize The size of a clear header that will be prefixed to the sample by the
     *     extractor, or 0.
     * @return The number of written bytes.
     */
    public int outputSampleEncryptionData(int sampleSize, int clearHeaderSize) {
      @Nullable TrackEncryptionBox encryptionBox = getEncryptionBoxIfEncrypted();
      if (encryptionBox == null) {
        return 0;
      }

      ParsableByteArray initializationVectorData;
      int vectorSize;
      if (encryptionBox.perSampleIvSize != 0) {
        initializationVectorData = fragment.sampleEncryptionData;
        vectorSize = encryptionBox.perSampleIvSize;
      } else {
        // The default initialization vector should be used.
        byte[] initVectorData = castNonNull(encryptionBox.defaultInitializationVector);
        defaultInitializationVector.reset(initVectorData, initVectorData.length);
        initializationVectorData = defaultInitializationVector;
        vectorSize = initVectorData.length;
      }

      boolean haveSubsampleEncryptionTable =
          fragment.sampleHasSubsampleEncryptionTable(currentSampleIndex);
      boolean writeSubsampleEncryptionData = haveSubsampleEncryptionTable || clearHeaderSize != 0;

      // Write the signal byte, containing the vector size and the subsample encryption flag.
      encryptionSignalByte.getData()[0] =
          (byte) (vectorSize | (writeSubsampleEncryptionData ? 0x80 : 0));
      encryptionSignalByte.setPosition(0);
      output.sampleData(encryptionSignalByte, 1, TrackOutput.SAMPLE_DATA_PART_ENCRYPTION);
      // Write the vector.
      output.sampleData(
          initializationVectorData, vectorSize, TrackOutput.SAMPLE_DATA_PART_ENCRYPTION);

      if (!writeSubsampleEncryptionData) {
        return 1 + vectorSize;
      }

      if (!haveSubsampleEncryptionTable) {
        // The sample is fully encrypted, except for the additional clear header that the extractor
        // is going to prefix. We need to synthesize subsample encryption data that takes the header
        // into account.
        scratch.reset(SINGLE_SUBSAMPLE_ENCRYPTION_DATA_LENGTH);
        // subsampleCount = 1 (unsigned short)
        byte[] data = scratch.getData();
        data[0] = (byte) 0;
        data[1] = (byte) 1;
        // clearDataSize = clearHeaderSize (unsigned short)
        data[2] = (byte) ((clearHeaderSize >> 8) & 0xFF);
        data[3] = (byte) (clearHeaderSize & 0xFF);
        // encryptedDataSize = sampleSize (unsigned int)
        data[4] = (byte) ((sampleSize >> 24) & 0xFF);
        data[5] = (byte) ((sampleSize >> 16) & 0xFF);
        data[6] = (byte) ((sampleSize >> 8) & 0xFF);
        data[7] = (byte) (sampleSize & 0xFF);
        output.sampleData(
            scratch,
            SINGLE_SUBSAMPLE_ENCRYPTION_DATA_LENGTH,
            TrackOutput.SAMPLE_DATA_PART_ENCRYPTION);
        return 1 + vectorSize + SINGLE_SUBSAMPLE_ENCRYPTION_DATA_LENGTH;
      }

      ParsableByteArray subsampleEncryptionData = fragment.sampleEncryptionData;
      int subsampleCount = subsampleEncryptionData.readUnsignedShort();
      subsampleEncryptionData.skipBytes(-2);
      int subsampleDataLength = 2 + 6 * subsampleCount;

      if (clearHeaderSize != 0) {
        // We need to account for the additional clear header by adding clearHeaderSize to
        // clearDataSize for the first subsample specified in the subsample encryption data.
        scratch.reset(subsampleDataLength);
        byte[] scratchData = scratch.getData();
        subsampleEncryptionData.readBytes(scratchData, /* offset= */ 0, subsampleDataLength);

        int clearDataSize = (scratchData[2] & 0xFF) << 8 | (scratchData[3] & 0xFF);
        int adjustedClearDataSize = clearDataSize + clearHeaderSize;
        scratchData[2] = (byte) ((adjustedClearDataSize >> 8) & 0xFF);
        scratchData[3] = (byte) (adjustedClearDataSize & 0xFF);
        subsampleEncryptionData = scratch;
      }

      output.sampleData(
          subsampleEncryptionData, subsampleDataLength, TrackOutput.SAMPLE_DATA_PART_ENCRYPTION);
      return 1 + vectorSize + subsampleDataLength;
    }

    /**
     * Skips the encryption data for the current sample.
     *
     * <p>This is not supported yet for samples specified in the sample table.
     */
    public void skipSampleEncryptionData() {
      @Nullable TrackEncryptionBox encryptionBox = getEncryptionBoxIfEncrypted();
      if (encryptionBox == null) {
        return;
      }

      ParsableByteArray sampleEncryptionData = fragment.sampleEncryptionData;
      if (encryptionBox.perSampleIvSize != 0) {
        sampleEncryptionData.skipBytes(encryptionBox.perSampleIvSize);
      }
      if (fragment.sampleHasSubsampleEncryptionTable(currentSampleIndex)) {
        sampleEncryptionData.skipBytes(6 * sampleEncryptionData.readUnsignedShort());
      }
    }

    @Nullable
    public TrackEncryptionBox getEncryptionBoxIfEncrypted() {
      if (!currentlyInFragment) {
        // Encryption is not supported yet for samples specified in the sample table.
        return null;
      }
      int sampleDescriptionIndex = castNonNull(fragment.header).sampleDescriptionIndex;
      @Nullable
      TrackEncryptionBox encryptionBox =
          fragment.trackEncryptionBox != null
              ? fragment.trackEncryptionBox
              : moovSampleTable.track.getSampleDescriptionEncryptionBox(sampleDescriptionIndex);
      return encryptionBox != null && encryptionBox.isEncrypted ? encryptionBox : null;
    }
  }
}<|MERGE_RESOLUTION|>--- conflicted
+++ resolved
@@ -437,19 +437,12 @@
     extractorOutput = ExtractorOutput.PLACEHOLDER;
     emsgTrackOutputs = new TrackOutput[0];
     ceaTrackOutputs = new TrackOutput[0];
-<<<<<<< HEAD
-    reorderingSeiMessageQueue =
-        new ReorderingSeiMessageQueue(
-            (presentationTimeUs, seiBuffer) ->
-                CeaUtil.consume(presentationTimeUs, seiBuffer, ceaTrackOutputs));
-    chunkIndexMerger = new ChunkIndexMerger();
-    seekPositionBeforeSidxProcessing = C.INDEX_UNSET;
-=======
     reorderingBufferQueue =
         new ReorderingBufferQueue(
             (presentationTimeUs, buffer) ->
                 CeaUtil.consume(presentationTimeUs, buffer, ceaTrackOutputs));
->>>>>>> 965fc81f
+    chunkIndexMerger = new ChunkIndexMerger();
+    seekPositionBeforeSidxProcessing = C.INDEX_UNSET;
   }
 
   /**
@@ -533,45 +526,18 @@
 
   @Override
   public int read(ExtractorInput input, PositionHolder seekPosition) throws IOException {
-<<<<<<< HEAD
-    try {
-      while (true) {
-        switch (parserState) {
-          case STATE_READING_ATOM_HEADER:
-            if (!readAtomHeader(input, /* skipPayloadParsing= */ false)) {
-              if (seekPositionBeforeSidxProcessing != C.INDEX_UNSET) {
-                seekPosition.position = seekPositionBeforeSidxProcessing;
-                seekPositionBeforeSidxProcessing = C.INDEX_UNSET;
-                return Extractor.RESULT_SEEK;
-              } else {
-                reorderingSeiMessageQueue.flush();
-                return Extractor.RESULT_END_OF_INPUT;
-              }
-            }
-            break;
-          case STATE_READING_ATOM_PAYLOAD:
-            readAtomPayload(input);
-            break;
-          case STATE_READING_ENCRYPTION_DATA:
-            readEncryptionData(input);
-            break;
-          default:
-            if (readSample(input)) {
-              return RESULT_CONTINUE;
-            }
-        }
-      }
-    } finally {
-      if (seekPositionBeforeSidxProcessing != C.INDEX_UNSET) {
-        seekPosition.position = seekPositionBeforeSidxProcessing;
-        seekPositionBeforeSidxProcessing = C.INDEX_UNSET;
-=======
     while (true) {
       switch (parserState) {
         case STATE_READING_ATOM_HEADER:
-          if (!readAtomHeader(input)) {
-            reorderingBufferQueue.flush();
-            return Extractor.RESULT_END_OF_INPUT;
+          if (!readAtomHeader(input, /* skipPayloadParsing= */ false)) {
+            if (seekPositionBeforeSidxProcessing != C.INDEX_UNSET) {
+              seekPosition.position = seekPositionBeforeSidxProcessing;
+              seekPositionBeforeSidxProcessing = C.INDEX_UNSET;
+              return Extractor.RESULT_SEEK;
+            } else {
+              reorderingBufferQueue.flush();
+              return Extractor.RESULT_END_OF_INPUT;
+            }
           }
           break;
         case STATE_READING_ATOM_PAYLOAD:
@@ -584,7 +550,6 @@
           if (readSample(input)) {
             return RESULT_CONTINUE;
           }
->>>>>>> 965fc81f
       }
     }
   }
@@ -728,9 +693,9 @@
       } else if ((flags & FLAG_MERGE_FRAGMENTED_SIDX) != 0
           && !haveOutputSeekMapFromMultipleSidx
           && chunkIndexMerger.size() > 1) {
-        seekPositionBeforeSidxProcessing = inputPosition;
         try {
           processRemainingSidxAtoms(input);
+          seekPositionBeforeSidxProcessing = inputPosition;
           haveOutputSeekMapFromMultipleSidx = true;
         } finally {
           extractorOutput.seekMap(chunkIndexMerger.merge());
